"""
ML Interface Wrapper Module

This module provides a clean API interface to the ML layer, abstracting away
the complexity of the underlying statistical and plotting engines.
"""

import os
import logging
import pandas as pd
import numpy as np
from typing import Dict, List, Any, Optional, Union
from datetime import datetime
import matplotlib.pyplot as plt
import matplotlib
import re
matplotlib.use('Agg')  # Use non-interactive backend for server environments

# try:
#     from ML.ai_agent_backend import StatisticalAIAgent
#     ML_AVAILABLE = True
# except ImportError:
#     ML_AVAILABLE = False
#     logging.warning("ML layer not available, using stub functions")

class MLInterface:
    def __init__(self, feature_matrix_path: str = None):  # Change default to None
        print("MLInterface initialized")
        self.feature_matrix_path = feature_matrix_path
        self.ml_agent = None
        self.mock_data = None
        self.base_path = None

        # Only try to load data if path is provided and exists
        if feature_matrix_path and os.path.exists(feature_matrix_path):
            try:
                self.mock_data = pd.read_csv(self.feature_matrix_path)
                logging.info(f"Data loaded from {self.feature_matrix_path}")
            except Exception as e:
                logging.error(f"Failed to load data: {e}")
                self.mock_data = None
        else:
            logging.info("No initial data path provided - waiting for dataset to be loaded")
        
        # Initialize available sensors based on loaded data or defaults
        self._initialize_available_sensors()
        self.statistical_measures = ['mean', 'median', 'mode', 'std', 'variance', 'min', 'max', 
                                    'range', 'iqr', 'skewness', 'kurtosis', 'count', 'sum']

        # Supported plots (aliases)
        self.supported_plots = {
            'histogram': ['histogram', 'hist'],
            'line': ['line', 'line graph', 'line_graph'],
            'scatter': ['scatter', 'scatterplot'],
            'correlation': ['correlation', 'correlation_matrix'],
            'violin': ['violin', 'violinplot']
        }

    def _check_data_available(self):
        """Check if data is loaded and available"""
        if ml_interface.mock_data is None:
            return False
        return True
    
    def _initialize_available_sensors(self):
        """Initialize available sensors list"""
        if self.mock_data is not None:
            # Extract from actual data
            feature_columns = [col for col in self.mock_data.columns if col not in ['label', 'sample']]
            sensor_prefixes = set()
            for col in feature_columns:
                if '_' in col:
                    parts = col.split('_')
                    if len(parts) >= 2:
                        sensor_prefixes.add(f"{parts[0]}_{parts[1]}")
            self.available_sensors = list(sensor_prefixes)
        else:
            # Fallback list
            self.available_sensors = ['HTS221_TEMP', 'HTS221_HUM', 'LPS22HH_PRESS', 'IIS3DWB_ACC', 
                                    'ISM330DHCX_ACC', 'ISM330DHCX_GYRO', 'IMP23ABSU_MIC', 'IMP34DT05_MIC']
        
        self.available_classes = ['OK', 'KO', 'KO_HIGH_2mm', 'KO_LOW_2mm', 'KO_LOW_4mm']
<<<<<<< HEAD
=======
        self.statistical_measures = ['mean', 'median', 'mode', 'std', 'variance', 'min', 'max', 
                                   'range', 'iqr', 'skewness', 'kurtosis', 'count', 'sum']
        # Supported plots (aliases)
        self.supported_plots = {
            'histogram': ['histogram', 'hist'],
            'line': ['line', 'line graph', 'line_graph'],
            'scatter': ['scatter', 'scatterplot'],
            'correlation': ['correlation', 'correlation_matrix'],
            'violin': ['violin', 'violinplot'],
            'timeseries': ['timeseries', 'time series', 'time plot', 'temporal']
        }
>>>>>>> 87818b6b

    def update_data(self, feature_matrix_path: str, dataframe: pd.DataFrame = None, base_path: str = None):
        """Update the data path and reload data"""
        print("updating data for ml interface")
        self.feature_matrix_path = feature_matrix_path
        self.base_path = base_path

        if dataframe is not None:
            self.mock_data = dataframe
        else:
            try:
                self.mock_data = pd.read_csv(feature_matrix_path)
            except Exception as e:
                logging.error(f"Failed to load new data: {e}")
                return False
        
        self._initialize_available_sensors()
        logging.info(f"Data updated successfully from {feature_matrix_path}")
        logging.info(f"Base path set to: {base_path}")
        return True
    
    def validate_vendor_measurement(self, text: str, features: Optional[List[str]] = None) -> Optional[Dict[str, Any]]:
        """Validate if vendor + measurement requested exists in dataset catalog.
        Returns an error dict if invalid, otherwise None.
        """
        try:
            text = text or ""
            tokens: List[str] = []
            if features:
                tokens.extend([str(f) for f in features])
            tokens.append(text)
            combined = " ".join(tokens)
            vendor_tokens = re.findall(r"\b[A-Z]{2,}[A-Z0-9]*\d+[A-Z0-9]*\b", combined.upper())
            # Infer measurements from wording
            combined_low = combined.lower()
            requested_measurements: List[str] = []
            if any(k in combined_low for k in ['humidity', 'hum']):
                requested_measurements.append('HUM')
            if any(k in combined_low for k in ['temperature', 'temp']):
                requested_measurements.append('TEMP')
            if 'press' in combined_low:
                requested_measurements.append('PRESS')
            if any(k in combined_low for k in ['acc', 'accel']):
                requested_measurements.append('ACC')
            if 'gyro' in combined_low:
                requested_measurements.append('GYRO')
            if any(k in combined_low for k in ['mic', 'audio', 'sound']):
                requested_measurements.append('MIC')
            if 'mag' in combined_low:
                requested_measurements.append('MAG')

            if vendor_tokens and requested_measurements and self.vendor_measurements:
                for vendor in set(vendor_tokens):
                    caps = self.vendor_measurements.get(vendor, set())
                    if not any(meas in caps for meas in requested_measurements):
                        return {
                            'status': 'error',
                            'message': 'Requested vendor does not provide the specified feature(s)',
                            'data_source': 'dataset'
                        }
            return None
        except Exception:
            return None

    def get_statistic(self, stat: str, column: str, filters: Optional[Dict] = None,
                   group_by: Optional[str] = None) -> Dict[str, Any]:
        """Get statistical measure for a specific column with optional filtering and grouping"""
        
        if not self._check_data_available():
            return {
                'status': 'error',
                'message': 'No data loaded. Please load a dataset first.',
                'data_source': 'No data'
            }
        
        try:
            # Map sensor names to actual column names
            target_column = self._map_sensor_to_column(column)
            
            if target_column not in self.mock_data.columns:
                return {
                    'status': 'error',
                    'message': f'Column {column} not found in data',
                    'data_source': 'Mock data',
                    'data_quality': 'invalid_column',
                    'available_sensors': self.available_sensors,
                    'available_features_sample': [c for c in self.mock_data.columns if c not in ['label', 'sample']][:10]
                }
            
            # Apply filters if specified
            data = self.mock_data.copy()
            if filters and 'class' in filters:
                data = data[data['label'].isin(filters['class'])]
            
            # Validate data quality before analysis and get cleaned data
            validation = self._validate_data_quality(data, f"statistic calculation for {stat}")
            if not validation['is_valid']:
                return {
                    'status': 'error',
                    'message': f'Data quality issues prevent accurate {stat} calculation: {", ".join(validation["errors"])}',
                    'data_source': 'Mock data',
                    'data_quality': 'poor',
                    'validation_details': validation
                }
            
            # Use cleaned data from validation
            cleaned_data = validation['cleaned_data']
            
            # Check if we have enough data for the requested statistic
            if len(cleaned_data) < 2:
                return {
                    'status': 'error',
                    'message': f'Insufficient data for {stat} calculation. Need at least 2 samples, got {len(cleaned_data)}',
                    'data_source': 'Mock data',
                    'data_quality': 'insufficient_samples'
                }
            
            # Get the target column data and remove NaN values for calculation
            column_data = cleaned_data[target_column].dropna()
            
            if len(column_data) == 0:
                return {
                    'status': 'error',
                    'message': f'No valid data remaining in column {target_column} after cleaning',
                    'data_source': 'Mock data',
                    'data_quality': 'no_valid_data'
                }
            
            # Calculate the requested statistic
            if stat.lower() in ['mean', 'average', 'avg']:
                result = column_data.mean()
            elif stat.lower() in ['median', 'med']:
                result = column_data.median()
            elif stat.lower() in ['std', 'standard deviation', 'standard_deviation']:
                result = column_data.std()
            elif stat.lower() in ['variance', 'var']:
                result = column_data.var()
            elif stat.lower() in ['min', 'minimum']:
                result = column_data.min()
            elif stat.lower() in ['max', 'maximum']:
                result = column_data.max()
            elif stat.lower() in ['count', 'n']:
                result = len(column_data)
            else:
                return {
                    'status': 'error',
                    'message': f'Unsupported statistic: {stat}',
                    'data_source': 'Mock data',
                    'data_quality': 'unsupported_statistic'
                }
            
            # Handle grouping if requested
            if group_by == 'class':
                grouped_result = {}
                for class_name in cleaned_data['label'].unique():
                    class_data = cleaned_data[cleaned_data['label'] == class_name][target_column].dropna()
                    if len(class_data) > 0:  # Only calculate if we have valid data
                        if stat.lower() in ['mean', 'average', 'avg']:
                            grouped_result[class_name] = class_data.mean()
                        elif stat.lower() in ['median', 'med']:
                            grouped_result[class_name] = class_data.median()
                        elif stat.lower() in ['std', 'standard deviation', 'standard_deviation']:
                            grouped_result[class_name] = class_data.std()
                        elif stat.lower() in ['variance', 'var']:
                            grouped_result[class_name] = class_data.var()
                        elif stat.lower() in ['min', 'minimum']:
                            grouped_result[class_name] = class_data.min()
                        elif stat.lower() in ['max', 'maximum']:
                            grouped_result[class_name] = class_data.max()
                        elif stat.lower() in ['count', 'n']:
                            grouped_result[class_name] = len(class_data)
                    else:
                        grouped_result[class_name] = None  # Mark as no valid data
                
                result = grouped_result
            
            # Add data quality information to response
            response = {
                'status': 'success',
                'result': result,
                'statistic': stat,
                'column': column,  # Original column name requested
                'mapped_column': target_column,  # Actual column used
                'filters': filters,
                'grouping': group_by,
                'sample_count': len(cleaned_data),
                'valid_data_count': len(column_data),
                'data_source': 'Mock data analysis',
                'data_quality': 'good',
                'validation_details': validation,
                'confidence': 'high' if len(column_data) >= 10 else 'medium'
            }
            
            # Add warnings if any
            if validation['warnings']:
                response['warnings'] = validation['warnings']
            
            return response
            
        except Exception as e:
            logging.error(f"Error calculating {stat} for {column}: {e}")
            return {
                'status': 'error',
                'message': f'Error calculating {stat}: {str(e)}',
                'data_source': 'Mock data',
                'data_quality': 'calculation_error'
            }
    
    def get_top_features(self, n: int = 3, classes: List[str] = None) -> Dict[str, Any]:
        """Get the top N most discriminative features between classes"""
        
        if not self._check_data_available():
            return {
                'status': 'error',
                'message': 'No data loaded. Please load a dataset first.',
                'data_source': 'No data'
            }
        
        try:
            if classes is None:
                classes = ['OK', 'KO']
            
            # Handle special case where 'KO' means all non-OK classes
            if 'KO' in classes and 'KO' not in self.mock_data['label'].unique():
                # Create a modified dataset where all non-OK classes are labeled as 'KO'
                filtered_data = self.mock_data.copy()
                non_ok_mask = filtered_data['label'] != 'OK'
                filtered_data.loc[non_ok_mask, 'label'] = 'KO'
                
                # Now filter for the requested classes
                filtered_data = filtered_data[filtered_data['label'].isin(classes)]
            else:
                # Standard filtering for exact class matches
                filtered_data = self.mock_data[self.mock_data['label'].isin(classes)]
            
            # Validate data quality before analysis and get cleaned data
            validation = self._validate_data_quality(filtered_data, f"top {n} features analysis")
            
            if not validation['is_valid']:
                return {
                    'status': 'error',
                    'message': f'Data quality issues prevent accurate feature analysis: {", ".join(validation["errors"])}',
                    'data_source': 'Mock data',
                    'data_quality': 'poor',
                    'validation_details': validation
                }
            
            # Use cleaned data from validation
            cleaned_data = validation['cleaned_data']
            
            if len(cleaned_data) == 0:
                return {
                    'status': 'error',
                    'message': f'No data found for classes: {classes}',
                    'data_source': 'Mock data',
                    'data_quality': 'no_data'
                }
            
            # Check if we have enough samples for reliable analysis
            if len(cleaned_data) < 5:
                return {
                    'status': 'error',
                    'message': f'Insufficient data for reliable feature analysis. Need at least 5 samples, got {len(cleaned_data)}',
                    'data_source': 'Mock data',
                    'data_quality': 'insufficient_samples'
                }
            
            # Get feature columns (exclude label and sample)
            feature_columns = [col for col in cleaned_data.columns if col not in ['label', 'sample']]
            
            if len(feature_columns) == 0:
                return {
                    'status': 'error',
                    'message': 'No feature columns found for analysis',
                    'data_source': 'Mock data',
                    'data_quality': 'no_features'
                }
            
            # Calculate discriminative scores for each feature
            feature_scores = {}
            feature_details = {}
            failed_features = []
            
            for feature in feature_columns:
                try:
                    # Get data for this feature and remove NaN values
                    feature_data = cleaned_data[[feature, 'label']].dropna()
                    
                    # Skip if not enough data
                    if len(feature_data) < 3:
                        continue
                    
                    # Get class data
                    class_data = {}
                    class_means = {}
                    valid_classes = []
                    
                    for class_name in classes:
                        class_values = feature_data[feature_data['label'] == class_name][feature]
                        
                        if len(class_values) > 0:
                            class_data[class_name] = class_values
                            class_means[class_name] = class_values.mean()
                            valid_classes.append(class_name)
                    
                    if len(valid_classes) < 2:
                        continue
                    
                    # Simple discriminative score calculation
                    if len(valid_classes) == 2:
                        mean1, mean2 = class_means[valid_classes[0]], class_means[valid_classes[1]]
                        discriminative_score = abs(mean1 - mean2)
                        
                        # Check if score is valid
                        if np.isnan(discriminative_score) or np.isinf(discriminative_score):
                            failed_features.append((feature, f"Invalid score: {discriminative_score}"))
                            continue
                        
                        feature_scores[feature] = discriminative_score
                        feature_details[feature] = {
                            'discriminative_score': discriminative_score,
                            'class_means': class_means,
                            'sample_count': len(feature_data),
                            'valid_classes': valid_classes,
                            'analysis_method': 'Mean difference'
                        }
                    
                except Exception as e:
                    failed_features.append((feature, f"Exception: {str(e)}"))
                    continue
            
            if not feature_scores:
                # Provide detailed debugging information
                debug_info = {
                    'total_features': len(feature_columns),
                    'cleaned_data_shape': cleaned_data.shape,
                    'classes_found': cleaned_data['label'].unique().tolist(),
                    'classes_requested': classes,
                    'failed_features': failed_features,
                    'sample_class_counts': cleaned_data['label'].value_counts().to_dict()
                }
                
                return {
                    'status': 'error',
                    'message': 'Unable to calculate feature scores due to data issues',
                    'data_source': 'Mock data',
                    'data_quality': 'calculation_failed',
                    'debug_info': debug_info,
                    'validation_details': validation
                }
            
            # Sort features by discriminative score (higher = more discriminative)
            sorted_features = sorted(feature_scores.items(), key=lambda x: x[1], reverse=True)
            
            # Get top N features
            top_features = [feature for feature, score in sorted_features[:n]]
            
            # Add data quality information to response
            response = {
                'status': 'success',
                'top_features': top_features,
                'feature_details': {k: v for k, v in feature_details.items() if k in top_features},
                'classes': classes,
                'sample_count': len(cleaned_data),
                'features_analyzed': len(feature_scores),
                'features_skipped': len(feature_columns) - len(feature_scores),
                'data_source': 'Mock data analysis',
                'data_quality': 'good',
                'validation_details': validation,
                'confidence': 'high' if len(cleaned_data) >= 10 else 'medium'
            }
            
            # Add warnings if any
            if validation['warnings']:
                response['warnings'] = validation['warnings']
            
            return response
            
        except Exception as e:
            return {
                'status': 'error',
                'message': f'Error in feature analysis: {str(e)}',
                'data_source': 'Mock data',
                'data_quality': 'analysis_error'
            }

    def identify_statistical_features(self, n: int = 5, classes: List[str] = None) -> Dict[str, Any]:
        """Advanced statistical feature identification using StatisticalAnalysisEngine.

        Calculates multiple statistical measures and ranks features by separation power (OK vs KO),
        optionally augmenting with model-based feature importance. Falls back to get_top_features on error.
        """
        if not self._check_data_available():
            return {
                'status': 'error',
                'message': 'No data loaded. Please load a dataset first.',
                'data_source': 'No data'
            }
        
        try:
            # Lazy import to avoid hard dependency at startup
            from ML.statistical_engine import StatisticalAnalysisEngine

            engine = StatisticalAnalysisEngine(self.feature_matrix_path)
            # Always use binary mode for separation: OK vs KO
            engine.calculate_class_statistics(binary_mode=True)
            discrim = engine.get_best_discriminative_features(top_n=n)

            # Try model training to add importances (ignore if it fails)
            model_results = {}
            try:
                model_results = engine.train_discrimination_models()
            except Exception:
                model_results = {}

            # Aggregate model importances (normalize per model, then average)
            model_importance_map: Dict[str, float] = {}
            model_count = 0
            for name, res in model_results.items():
                feats = res.get('feature_importance') or []
                if not feats:
                    continue
                model_count += 1
                # Normalize importance to [0,1] within model
                values = [f.get('importance', 0.0) for f in feats]
                max_val = max(values) if values else 1.0
                for f in feats:
                    fname = f.get('feature')
                    if not fname:
                        continue
                    norm = (f.get('importance', 0.0) / max_val) if max_val else 0.0
                    model_importance_map[fname] = model_importance_map.get(fname, 0.0) + norm

            if model_count > 0:
                # Average across models
                for k in list(model_importance_map.keys()):
                    model_importance_map[k] = model_importance_map[k] / model_count

            # Build response compatible with existing formatter
            top_features = []
            feature_details: Dict[str, Any] = {}
            model_importances: Dict[str, Any] = {}

            for item in discrim[:n]:
                feat = item.get('feature_name')
                if not feat:
                    continue
                top_features.append(feat)
                details = {
                    'discriminative_score': item.get('separation_score'),
                    'effect_size': item.get('effect_size'),
                    'effect_interpretation': item.get('effect_interpretation'),
                    'p_value': item.get('p_value'),
                    'statistical_significance': item.get('statistical_significance'),
                }
                # Add class means/std if available
                for cls in ['OK', 'KO']:
                    key_mean = f'{cls}_mean'
                    key_std = f'{cls}_std'
                    if key_mean in item:
                        details.setdefault('class_means', {})[cls] = item[key_mean]
                    if key_std in item:
                        details.setdefault('class_stds', {})[cls] = item[key_std]
                # Add model importance if computed
                if model_importance_map:
                    details['model_importance'] = model_importance_map.get(feat)

                feature_details[feat] = details

            # Include per-model top feature importances for UI formatting
            if model_results:
                for name, res in model_results.items():
                    feats = res.get('feature_importance') or []
                    # Keep as-is (list of {'feature','importance'})
                    model_importances[name] = feats

            return {
                'status': 'success',
                'top_features': top_features,
                'feature_details': feature_details,
                'model_importances': model_importances,
                'classes': classes or ['OK', 'KO'],
                'sample_count': len(self.mock_data) if self.mock_data is not None else 0,
                'data_source': 'Statistical engine with real data',
                'analysis_method': 'Statistical feature identification (t-tests/ANOVA + effect size + model importance)'
            }

        except Exception as e:
            # Safe fallback to existing implementation
            try:
                return self.get_top_features(n=n, classes=classes or ['OK', 'KO'])
            except Exception:
                return {
                    'status': 'error',
                    'message': f'Error identifying statistical features: {str(e)}',
                    'data_source': 'Fallback'
            }
    
    def _map_sensor_to_column(self, sensor_name: str) -> str:
        """Map sensor names to actual column names in the dataset."""
        # If vendor code provided (e.g., STTS751), do not remap to other vendor sensors
        if re.match(r"^[A-Z]{2,}[A-Z0-9]*\d+[A-Z0-9]*$", str(sensor_name)):
            return sensor_name  # force validation to fail if not present
        
        # If the sensor_name is already a full column name, return it
        if sensor_name in self.mock_data.columns:
            return sensor_name
        
        # Try to find a matching column with _mean suffix (most common case)
        potential_matches = []
        for col in self.mock_data.columns:
            if col.startswith(sensor_name):
                potential_matches.append(col)
        
        # Prefer _mean columns, then _median, then any match
        for suffix in ['_mean', '_median', '_max', '_min', '_std', '_variance']:
            for col in potential_matches:
                if col.endswith(suffix):
                    return col
        
        # If no specific match found, return the first match or original name
        if potential_matches:
            return potential_matches[0]
        
        # Enhanced common mappings based on your dataset structure
        common_mappings = {
            # Temperature sensors
            'temperature': 'HTS221_TEMP_TEMP_mean',
            'temp': 'HTS221_TEMP_TEMP_mean',
            'temperature_mean': 'HTS221_TEMP_TEMP_mean',
            'temp_mean': 'HTS221_TEMP_TEMP_mean',
            
            # Humidity sensors
            'humidity': 'HTS221_HUM_HUM_mean',
            'hum': 'HTS221_HUM_HUM_mean',
            'humidity_mean': 'HTS221_HUM_HUM_mean',
            'hum_mean': 'HTS221_HUM_HUM_mean',
            
            # Pressure sensors
            'pressure': 'LPS22HH_PRESS_PRESS_mean',
            'press': 'LPS22HH_PRESS_PRESS_mean',
            'pressure_mean': 'LPS22HH_PRESS_PRESS_mean',
            'press_mean': 'LPS22HH_PRESS_PRESS_mean',
            
            # Acceleration sensors - comprehensive mapping
            'acceleration': 'IIS3DWB_ACC_A_x_mean',
            'acc': 'IIS3DWB_ACC_A_x_mean',
            'acceleration_x': 'IIS3DWB_ACC_A_x_mean',
            'acceleration_y': 'IIS3DWB_ACC_A_y_mean',
            'acceleration_z': 'IIS3DWB_ACC_A_z_mean',
            'acc_x': 'IIS3DWB_ACC_A_x_mean',
            'acc_y': 'IIS3DWB_ACC_A_y_mean',
            'acc_z': 'IIS3DWB_ACC_A_z_mean',
            'acceleration_x_mean': 'IIS3DWB_ACC_A_x_mean',
            'acceleration_y_mean': 'IIS3DWB_ACC_A_y_mean',
            'acceleration_z_mean': 'IIS3DWB_ACC_A_z_mean',
            'acc_x_mean': 'IIS3DWB_ACC_A_x_mean',
            'acc_y_mean': 'IIS3DWB_ACC_A_y_mean',
            'acc_z_mean': 'IIS3DWB_ACC_A_z_mean',
            
            # Gyroscope sensors
            'gyroscope': 'ISM330DHCX_GYRO_G_x_mean',
            'gyro': 'ISM330DHCX_GYRO_G_x_mean',
            'gyroscope_x': 'ISM330DHCX_GYRO_G_x_mean',
            'gyroscope_y': 'ISM330DHCX_GYRO_G_y_mean',
            'gyroscope_z': 'ISM330DHCX_GYRO_G_z_mean',
            'gyro_x': 'ISM330DHCX_GYRO_G_x_mean',
            'gyro_y': 'ISM330DHCX_GYRO_G_y_mean',
            'gyro_z': 'ISM330DHCX_GYRO_G_z_mean',
            'gyroscope_x_mean': 'ISM330DHCX_GYRO_G_x_mean',
            'gyroscope_y_mean': 'ISM330DHCX_GYRO_G_y_mean',
            'gyroscope_z_mean': 'ISM330DHCX_GYRO_G_z_mean',
            'gyro_x_mean': 'ISM330DHCX_GYRO_G_x_mean',
            'gyro_y_mean': 'ISM330DHCX_GYRO_G_y_mean',
            'gyro_z_mean': 'ISM330DHCX_GYRO_G_z_mean',
            
            # Microphone sensors
            'microphone': 'IMP23ABSU_MIC_MIC_mean',
            'mic': 'IMP23ABSU_MIC_MIC_mean',
            'microphone_mean': 'IMP23ABSU_MIC_MIC_mean',
            'mic_mean': 'IMP23ABSU_MIC_MIC_mean',
            
            # Magnetometer sensors
            'magnetometer': 'IIS2MDC_MAG_M_x_mean',
            'mag': 'IIS2MDC_MAG_M_x_mean',
            'magnetometer_x': 'IIS2MDC_MAG_M_x_mean',
            'magnetometer_y': 'IIS2MDC_MAG_M_y_mean',
            'magnetometer_z': 'IIS2MDC_MAG_M_z_mean',
            'mag_x': 'IIS2MDC_MAG_M_x_mean',
            'mag_y': 'IIS2MDC_MAG_M_y_mean',
            'mag_z': 'IIS2MDC_MAG_M_z_mean',
            'magnetometer_x_mean': 'IIS2MDC_MAG_M_x_mean',
            'magnetometer_y_mean': 'IIS2MDC_MAG_M_y_mean',
            'magnetometer_z_mean': 'IIS2MDC_MAG_M_x_mean',
            'mag_x_mean': 'IIS2MDC_MAG_M_x_mean',
            'mag_y_mean': 'IIS2MDC_MAG_M_y_mean',
            'mag_z_mean': 'IIS2MDC_MAG_M_z_mean'
        }
        
        # Check if we have a direct mapping
        if sensor_name in common_mappings:
            return common_mappings[sensor_name]
        
        # Try partial matching for more flexible mapping
        sensor_lower = sensor_name.lower()
        for key, value in common_mappings.items():
            if sensor_lower in key.lower() or key.lower() in sensor_lower:
                return value
        
        # If still no match, return the original name (will cause validation to fail)
        return sensor_name
    
    def _get_stub_statistic(self, stat: str, column: str, filters: Optional[Dict] = None, 
                       group_by: Optional[str] = None) -> Dict[str, Any]:
        """Stub function that returns realistic mock data based on the CSV."""
        
        if not self._check_data_available():
            return {
                'status': 'error',
                'message': 'No data loaded. Please load a dataset first.',
                'data_source': 'No data'
            }
        
        if self.mock_data is None:
            return self._get_fallback_stub_statistic(stat, column, filters, group_by)
        
        try:
            # Map sensor names to actual columns
            actual_column = self._map_sensor_to_column(column)
            
            # Apply filters if specified
            data = self.mock_data.copy()
            if filters and 'class' in filters:
                data = data[data['label'].isin(filters['class'])]
            
            if actual_column not in data.columns:
                # Try to find any column that contains the sensor name
                matching_cols = [col for col in data.columns if column.lower() in col.lower()]
                if matching_cols:
                    actual_column = matching_cols[0]  # Use first match
                else:
                    return {
                        'status': 'error',
                        'message': f'Column {column} (mapped to {actual_column}) not found in dataset',
                        'available_sensors': self.available_sensors
                    }
            
            # Calculate statistic
            column_data = data[actual_column].dropna()
            
            if len(column_data) == 0:
                return {
                    'status': 'error',
                    'message': f'No valid data found in column {actual_column}',
                    'sample_count': 0
                }
            
            if stat.lower() in ['mean', 'average', 'avg']:
                result = column_data.mean()
            elif stat.lower() in ['median', 'med']:
                result = column_data.median()
            elif stat.lower() in ['std', 'standard_deviation']:
                result = column_data.std()
            elif stat.lower() in ['variance', 'var']:
                result = column_data.var()
            elif stat.lower() in ['min', 'minimum']:
                result = column_data.min()
            elif stat.lower() in ['max', 'maximum']:
                result = column_data.max()
            elif stat.lower() in ['count', 'n']:
                result = len(column_data)
            else:
                result = column_data.mean()  # fallback
            
            # Group by class if requested
            if group_by == 'class':
                grouped_result = {}
                for class_label in data['label'].unique():
                    class_data = data[data['label'] == class_label][actual_column].dropna()
                    if len(class_data) > 0:
                        if stat.lower() in ['mean', 'average', 'avg']:
                            grouped_result[class_label] = class_data.mean()
                        elif stat.lower() in ['median', 'med']:
                            grouped_result[class_label] = class_data.median()
                        elif stat.lower() in ['std', 'standard_deviation']:
                            grouped_result[class_label] = class_data.std()
                        elif stat.lower() in ['variance', 'var']:
                            grouped_result[class_label] = class_data.var()
                        elif stat.lower() in ['count', 'n']:
                            grouped_result[class_label] = len(class_data)
                        elif stat.lower() in ['min', 'minimum']:
                            grouped_result[class_label] = class_data.min()
                        elif stat.lower() in ['max', 'maximum']:
                            grouped_result[class_label] = class_data.max()
                        else:
                            grouped_result[class_label] = class_data.mean()
                result = grouped_result
            
            return {
                'status': 'success',
                'statistic': stat,
                'column': column,
                'mapped_column': actual_column,
                'result': result,
                'filters': filters,
                'group_by': group_by,
                'sample_count': len(data),
                'note': 'Mock data from local CSV simulation'
            }
            
        except Exception as e:
            logging.error(f"Error in stub statistic calculation: {e}")
            return self._get_fallback_stub_statistic(stat, column, filters, group_by)

    def _get_fallback_stub_statistic(self, stat: str, column: str, filters: Optional[Dict] = None, 
                                   group_by: Optional[str] = None) -> Dict[str, Any]:
        """Fallback stub function with hardcoded values."""
        if group_by == 'class':
            if stat == 'mean':
                return {
                    'status': 'success', 'statistic': stat, 'column': column,
                    'result': {"OK": 24.6, "KO": 22.3, "KO_HIGH_2mm": 25.1, "KO_LOW_2mm": 21.8},
                    'filters': filters, 'group_by': group_by, 'note': 'Fallback mock data'
                }
            elif stat == 'std':
                return {
                    'status': 'success', 'statistic': stat, 'column': column,
                    'result': {"OK": 0.8, "KO": 1.2, "KO_HIGH_2mm": 1.5, "KO_LOW_2mm": 0.9},
                    'filters': filters, 'group_by': group_by, 'note': 'Fallback mock data'
                }
        
        return {
            'status': 'success', 'statistic': stat, 'column': column,
            'result': {"OK": 24.6, "KO": 22.3},
            'filters': filters, 'group_by': group_by, 'note': 'Fallback mock data'
        }

    def get_dataset_overview(self) -> Dict[str, Any]:
        """Get overview of the dataset."""
        if not self._check_data_available():
            return {
                'status': 'error',
                'message': 'No data loaded. Please load a dataset first.',
                'data_source': 'No data'
            }
        
        if self.mock_data is not None:
            try:
                # More robust feature extraction
                all_columns = list(self.mock_data.columns)
                
                # Identify label and sample columns more flexibly
                exclude_columns = []
                for col in all_columns:
                    if col.lower() in ['label', 'sample', 'class', 'target', 'y']:
                        exclude_columns.append(col)
                
                # Get feature columns (everything except excluded columns)
                feature_columns = [col for col in all_columns if col not in exclude_columns]
                
                # Get class information - try different possible label column names
                label_column = None
                class_info = {}
                
                for possible_label in ['label', 'class', 'target', 'y']:
                    if possible_label in self.mock_data.columns:
                        label_column = possible_label
                        class_info = self.mock_data[possible_label].value_counts().to_dict()
                        break
                
                # If no standard label column found, check first few columns
                if not class_info:
                    for col in all_columns[:3]:  # Check first 3 columns
                        if self.mock_data[col].dtype == 'object' or self.mock_data[col].nunique() < 10:
                            label_column = col
                            class_info = self.mock_data[col].value_counts().to_dict()
                            break
                
                # Get data type information
                data_types = {}
                numeric_features = []
                categorical_features = []
                
                for col in feature_columns:
                    dtype = str(self.mock_data[col].dtype)
                    data_types[col] = dtype
                    
                    if self.mock_data[col].dtype in ['int64', 'float64', 'int32', 'float32']:
                        numeric_features.append(col)
                    else:
                        categorical_features.append(col)
                
                # Calculate basic statistics
                missing_values = self.mock_data.isnull().sum().sum()
                total_values = len(self.mock_data) * len(self.mock_data.columns)
                missing_percentage = (missing_values / total_values * 100) if total_values > 0 else 0
                
                overview = {
                    'status': 'success',
                    'total_samples': len(self.mock_data),
                    'total_features': len(feature_columns),
                    'numeric_features': len(numeric_features),
                    'categorical_features': len(categorical_features),
                    'classes': class_info,
                    'label_column': label_column,
                    'feature_columns': feature_columns[:20],  # Show first 20 features
                    'total_feature_count': len(feature_columns),
                    'sample_feature_names': feature_columns[:10] if feature_columns else [],
                    'data_shape': list(self.mock_data.shape),
                    'missing_values_total': missing_values,
                    'missing_percentage': round(missing_percentage, 2),
                    'column_info': {
                        'all_columns': all_columns,
                        'excluded_columns': exclude_columns,
                        'data_types_summary': {
                            'numeric': len(numeric_features),
                            'categorical': len(categorical_features)
                        }
                    },
                    'data_source': 'Loaded CSV data'
                }
                
                # Add memory usage info if possible
                try:
                    memory_usage = self.mock_data.memory_usage(deep=True).sum()
                    overview['memory_usage_bytes'] = memory_usage
                    overview['memory_usage_mb'] = round(memory_usage / (1024 * 1024), 2)
                except:
                    pass
                
                return overview
                
            except Exception as e:
                logging.error(f"Error getting dataset overview: {e}")
                import traceback
                error_details = traceback.format_exc()
                
                return {
                    'status': 'error',
                    'message': f'Error analyzing dataset: {str(e)}',
                    'error_details': error_details,
                    'data_source': 'Error in analysis'
                }
        
        # Fallback if no data loaded
        return {
            'status': 'warning',
            'message': 'No dataset loaded, using fallback information',
            'total_samples': 'Unknown',
            'classes': 'Unknown',
            'features': self.available_sensors if hasattr(self, 'available_sensors') else [],
            'data_source': 'Fallback - no data loaded'
        }

    def get_feature_analysis(self, feature: str) -> Dict[str, Any]:
        """Analyze a specific feature across all classes using REAL data."""
        if not self._check_data_available():
            return {
                'status': 'error',
                'message': 'No data loaded. Please load a dataset first.',
                'data_source': 'No data'
            }
        
        try:
            if self.mock_data is None:
                return {
                    'status': 'error', 
                    'message': 'No data loaded for analysis',
                    'data_source': 'No data'
                }
            
            # Map feature name to actual column
            actual_column = self._map_sensor_to_column(feature)
            
            if actual_column not in self.mock_data.columns:
                return {
                    'status': 'error', 
                    'message': f'Feature {feature} (mapped to {actual_column}) not found in dataset',
                    'available_features': self.get_available_features()[:10]  # Show first 10
                }
            
            # Validate data quality
            validation = self._validate_data_quality(self.mock_data, f"feature analysis for {feature}")
            if not validation['is_valid']:
                return {
                    'status': 'error',
                    'message': f'Data quality issues prevent analysis: {", ".join(validation["errors"])}',
                    'validation_details': validation
                }
            
            cleaned_data = validation['cleaned_data']
            
            # Convert to binary classification (OK vs KO)
            binary_data = cleaned_data.copy()
            binary_data.loc[binary_data['label'] != 'OK', 'label'] = 'KO'
            
            # Calculate real statistics for each class
            analysis = {}
            
            for class_label in ['OK', 'KO']:
                class_data = binary_data[binary_data['label'] == class_label][actual_column].dropna()
                
                if len(class_data) > 0:
                    analysis[class_label] = {
                        'mean': float(class_data.mean()),
                        'std': float(class_data.std()) if len(class_data) > 1 else 0.0,
                        'min': float(class_data.min()),
                        'max': float(class_data.max()),
                        'median': float(class_data.median()),
                        'count': int(len(class_data)),
                        'variance': float(class_data.var()) if len(class_data) > 1 else 0.0
                    }
                else:
                    analysis[class_label] = {
                        'mean': None, 'std': None, 'min': None, 'max': None, 
                        'median': None, 'count': 0, 'variance': None
                    }
            
            # Calculate discriminative power
            if analysis['OK']['mean'] is not None and analysis['KO']['mean'] is not None:
                discriminative_score = abs(analysis['OK']['mean'] - analysis['KO']['mean'])
                relative_difference = discriminative_score / max(abs(analysis['OK']['mean']), abs(analysis['KO']['mean']), 1e-10)
            else:
                discriminative_score = None
                relative_difference = None
            
            return {
                'status': 'success',
                'feature': feature,
                'mapped_column': actual_column,
                'analysis': analysis,
                'discriminative_score': discriminative_score,
                'relative_difference': relative_difference,
                'total_samples': len(cleaned_data),
                'data_source': 'Real data calculation from feature_matrix.csv',
                'validation_details': validation
            }
            
        except Exception as e:
            logging.error(f"Error in feature analysis: {e}")
            return {
                'status': 'error',
                'message': f'Error analyzing feature {feature}: {str(e)}',
                'data_source': 'Calculation error'
            }

    def get_class_comparison(self, feature: str, classes: List[str] = None) -> Dict[str, Any]:
        """Compare feature values between different classes using REAL data."""
        if not self._check_data_available():
            return {
                'status': 'error',
                'message': 'No data loaded. Please load a dataset first.',
                'data_source': 'No data'
            }
        
        try:
            if self.mock_data is None:
                return {
                    'status': 'error',
                    'message': 'No data loaded for comparison',
                    'data_source': 'No data'
                }
            
            # Default to binary classification
            if classes is None:
                classes = ['OK', 'KO']
            
            # Map feature name to actual column
            actual_column = self._map_sensor_to_column(feature)
            
            if actual_column not in self.mock_data.columns:
                return {
                    'status': 'error',
                    'message': f'Feature {feature} (mapped to {actual_column}) not found in dataset',
                    'available_features': self.get_available_features()[:10]
                }
            
            # Validate data quality
            validation = self._validate_data_quality(self.mock_data, f"class comparison for {feature}")
            if not validation['is_valid']:
                return {
                    'status': 'error',
                    'message': f'Data quality issues prevent comparison: {", ".join(validation["errors"])}',
                    'validation_details': validation
                }
            
            cleaned_data = validation['cleaned_data']
            
            # Handle binary classification if 'KO' is requested but doesn't exist as exact label
            if 'KO' in classes and 'KO' not in cleaned_data['label'].unique():
                # Create binary version
                binary_data = cleaned_data.copy()
                binary_data.loc[binary_data['label'] != 'OK', 'label'] = 'KO'
                comparison_data = binary_data
            else:
                comparison_data = cleaned_data
            
            # Calculate real comparisons
            comparison = {}
            
            for class_label in classes:
                if class_label in comparison_data['label'].values:
                    class_data = comparison_data[comparison_data['label'] == class_label][actual_column].dropna()
                    
                    if len(class_data) > 0:
                        comparison[class_label] = {
                            'mean': float(class_data.mean()),
                            'std': float(class_data.std()) if len(class_data) > 1 else 0.0,
                            'median': float(class_data.median()),
                            'min': float(class_data.min()),
                            'max': float(class_data.max()),
                            'samples': int(len(class_data)),
                            'variance': float(class_data.var()) if len(class_data) > 1 else 0.0,
                            'q25': float(class_data.quantile(0.25)),
                            'q75': float(class_data.quantile(0.75))
                        }
                    else:
                        comparison[class_label] = {
                            'mean': None, 'std': None, 'median': None,
                            'min': None, 'max': None, 'samples': 0,
                            'variance': None, 'q25': None, 'q75': None
                        }
                else:
                    comparison[class_label] = {
                        'mean': None, 'std': None, 'median': None,
                        'min': None, 'max': None, 'samples': 0,
                        'variance': None, 'q25': None, 'q75': None,
                        'note': f'Class {class_label} not found in data'
                    }
            
            # Calculate statistical significance if we have OK and KO
            statistical_tests = {}
            if 'OK' in comparison and 'KO' in comparison:
                if comparison['OK']['samples'] > 0 and comparison['KO']['samples'] > 0:
                    ok_data = comparison_data[comparison_data['label'] == 'OK'][actual_column].dropna()
                    ko_data = comparison_data[comparison_data['label'] == 'KO'][actual_column].dropna()
                    
                    # Simple t-test like comparison
                    try:
                        from scipy import stats
                        t_stat, p_value = stats.ttest_ind(ok_data, ko_data)
                        statistical_tests['t_test'] = {
                            't_statistic': float(t_stat),
                            'p_value': float(p_value),
                            'significant': p_value < 0.05
                        }
                    except ImportError:
                        # Manual calculation if scipy not available
                        pooled_std = np.sqrt(((len(ok_data) - 1) * ok_data.var() + 
                                            (len(ko_data) - 1) * ko_data.var()) / 
                                        (len(ok_data) + len(ko_data) - 2))
                        t_stat = (ok_data.mean() - ko_data.mean()) / (pooled_std * np.sqrt(1/len(ok_data) + 1/len(ko_data)))
                        statistical_tests['t_test'] = {
                            't_statistic': float(t_stat),
                            'note': 'Manual calculation (scipy not available)',
                            'pooled_std': float(pooled_std)
                        }
            
            return {
                'status': 'success',
                'feature': feature,
                'mapped_column': actual_column,
                'comparison': comparison,
                'classes_compared': classes,
                'statistical_tests': statistical_tests,
                'total_samples': len(cleaned_data),
                'data_source': 'Real data calculation from feature_matrix.csv',
                'validation_details': validation
            }
            
        except Exception as e:
            logging.error(f"Error in class comparison: {e}")
            return {
                'status': 'error',
                'message': f'Error comparing classes for feature {feature}: {str(e)}',
                'data_source': 'Calculation error'
            }

    def get_plot_data(self, plot_type: str, features: List[str] = None,
                       filters: Optional[Dict] = None) -> Dict[str, Any]:
        """Get data for plotting with optional filtering"""
        if not self._check_data_available():
            return {
                'status': 'error',
                'message': 'No data loaded. Please load a dataset first.',
                'data_source': 'No data'
            }
        
        try:
            if self.mock_data is None:
                return {
                    'status': 'error',
                    'message': 'No data loaded for plotting',
                    'data_source': 'No data',
                    'available_sensors': self.available_sensors,
                    'supported_plot_types': sorted({alias for aliases in self.supported_plots.values() for alias in aliases}),
                    'plot_ready': False
                }
            # Apply filters if specified
            data = self.mock_data.copy()
            if filters and 'class' in filters:
                data = data[data['label'].isin(filters['class'])]
            
            if len(data) == 0:
                return {
                    'status': 'error',
                    'message': f'No data found for the specified filters',
                    'data_source': 'Mock data',
                    'available_sensors': self.available_sensors,
                    'plot_ready': False
                }
            
            # Map features to actual column names
            target_features = []
            if features:
                for feature in features:
                    # First try direct mapping
                    mapped_feature = self._map_sensor_to_column(feature)
                    if mapped_feature in data.columns:
                        target_features.append(mapped_feature)
                        continue
                    
                    # If direct mapping failed, try vendor + measurement combination
                    # Check if this feature looks like a vendor code
                    if re.match(r"^[A-Z]{2,}[A-Z0-9]*\d+[A-Z0-9]*$", feature):
                        # This is a vendor code, try to find measurement in other features
                        for other_feature in features:
                            if other_feature != feature and not re.match(r"^[A-Z]{2,}[A-Z0-9]*\d+[A-Z0-9]*$", other_feature):
                                # Try vendor + measurement combination
                                combined_mapping = self._map_vendor_measurement(feature, other_feature)
                                if combined_mapping and combined_mapping in data.columns:
                                    target_features.append(combined_mapping)
                                    break
                        else:
                            # No measurement found, try to infer from context
                            # BUT only if the user's request actually mentions a measurement
                            # Don't assume measurements for vendor-only requests
                            if any(word in ' '.join(features).lower() for word in ['temp', 'temperature']):
                                combined_mapping = self._map_vendor_measurement(feature, 'temp')
                                if combined_mapping and combined_mapping in data.columns:
                                    target_features.append(combined_mapping)
                                    continue
                            # For humidity-related vendor codes, assume humidity
                            elif any(word in ' '.join(features).lower() for word in ['hum', 'humidity']):
                                combined_mapping = self._map_vendor_measurement(feature, 'hum')
                                if combined_mapping and combined_mapping in data.columns:
                                    target_features.append(combined_mapping)
                                    continue
                            # If no measurement mentioned, try to find any column that contains the vendor code
                            else:
                                matching_cols = [col for col in data.columns if feature in col]
                                if matching_cols:
                                    target_features.append(matching_cols[0])
                                    continue
                    
                    # If still no match, try the original mapping
                    if mapped_feature not in target_features:
                        # Try to find any column that contains the feature name
                        matching_cols = [col for col in data.columns if feature.lower() in col.lower()]
                        if matching_cols:
                            target_features.append(matching_cols[0])
                
                # If user specified features but none matched, fail with guidance
                if len(target_features) == 0:
                    return {
                        'status': 'error',
                        'message': 'Requested features not found in dataset',
                        'requested_features': features,
                        'available_features_sample': [c for c in data.columns if c not in ['label', 'sample']][:10],
                        'available_sensors': self.available_sensors,
                        'supported_plot_types': sorted({alias for aliases in self.supported_plots.values() for alias in aliases}),
                        'data_source': 'Mock data',
                        'plot_ready': False
                    }
            
            if not target_features:
                # Default to all numeric features
                target_features = [col for col in data.columns if col not in ['label', 'sample']]
            
            # Validate/normalize plot type
            pt = plot_type.lower()
            normalized = None
            for key, aliases in self.supported_plots.items():
                if pt in aliases:
                    normalized = key
                    break
            if normalized is None:
                return {
                    'status': 'error',
                    'message': f'Unsupported plot type: {plot_type}',
                    'supported_plot_types': sorted({a for v in self.supported_plots.values() for a in v}),
                    'available_sensors': self.available_sensors,
                    'available_features_sample': [c for c in data.columns if c not in ['label', 'sample']][:10],
                    'data_source': 'Mock data',
                    'plot_ready': False
                }
            
            # Prepare plot data based on type
            if normalized == 'histogram':
                plot_data = {}
                for feature in target_features:
                    plot_data[feature] = {
                        'values': data[feature].tolist(),
                        'bins': 10,
                        'title': f'{feature} Distribution',
                        'xlabel': feature,
                        'ylabel': 'Frequency'
                    }
                    
            elif normalized == 'line':
                plot_data = {}
                for feature in target_features:
                    plot_data[feature] = {
                        'class_data': data.groupby('label')[feature].apply(list).to_dict(),
                        'title': f'{feature} by Class',
                        'xlabel': 'Class',
                        'ylabel': feature
                    }
                    
            elif normalized == 'scatter':
                if len(target_features) >= 2:
                    plot_data = {
                        'x_values': data[target_features[0]].tolist(),
                        'y_values': data[target_features[1]].tolist(),
                        'labels': data['label'].tolist(),
                        'title': f'{target_features[0]} vs {target_features[1]}',
                        'xlabel': target_features[0],
                        'ylabel': target_features[1]
                    }
                else:
                    return {
                        'status': 'error',
                        'message': 'Scatter plot requires at least 2 features',
                        'data_source': 'Mock data',
                        'available_features_sample': target_features[:10],
                        'plot_ready': False
                    }
                    
            elif normalized == 'correlation':
                # Calculate correlation matrix for numeric features
                numeric_data = data[target_features]
                correlation_matrix = numeric_data.corr()
                plot_data = {
                    'correlation_matrix': correlation_matrix.to_dict(),
                    'features': target_features,
                    'title': 'Feature Correlation Matrix',
                    'xlabel': 'Features',
                    'ylabel': 'Features'
                }
                
            elif normalized == 'violin':
                plot_data = {}
                for feature in target_features:
                    plot_data[feature] = {
                        'class_data': data.groupby('label')[feature].apply(list).to_dict(),
                        'title': f'{feature} Distribution by Class',
                        'xlabel': 'Class',
                        'ylabel': feature
                    }
                    
            elif normalized == 'timeseries':
                # Implement timeseries plot logic
                plot_data = {}
                for feature in target_features:
                    plot_data[feature] = {
                        'class_data': data.groupby('label')[feature].apply(list).to_dict(),
                        'title': f'{feature} Time Series',
                        'xlabel': 'Time',
                        'ylabel': feature
                    }
            
            else:
                return {
                    'status': 'error',
                    'message': f'Unsupported plot type: {plot_type}',
                    'data_source': 'Mock data',
                    'plot_ready': False
                }
            
            return {
                'status': 'success',
                'plot_type': normalized,
                'plot_data': plot_data,
                'features': target_features,
                'filters': filters,
                'sample_count': len(data),
                'data_source': 'Mock data analysis',
                'plot_ready': True
            }
            
        except Exception as e:
            return {
                'status': 'error',
                'message': f'Error preparing plot data: {str(e)}',
                'data_source': 'Mock data',
                'plot_ready': False
            }
    
    def create_plot(self, plot_request: str) -> Dict[str, Any]:
        """Create a plot using the plotting engine."""
        if not self._check_data_available():
            return {
                'status': 'error',
                'message': 'No data loaded. Please load a dataset first.',
                'data_source': 'No data'
            }
        
        try:
            from ML.plotting_engine import PlottingEngine
            
            # Initialize plotting engine with mock data
            plotting_engine = PlottingEngine(self.feature_matrix_path)
            
            # Generate the plot
            fig = plotting_engine.handle_plot_request(plot_request)
            
            # Save the plot to a temporary file
            import tempfile
            import os
            temp_dir = tempfile.gettempdir()
            plot_filename = f"plot_{datetime.now().strftime('%Y%m%d_%H%M%S')}.png"
            plot_path = os.path.join(temp_dir, plot_filename)
            
            fig.savefig(plot_path, dpi=300, bbox_inches='tight')
            plt.close(fig)  # Close the figure to free memory
            
            return {
                'status': 'success',
                'plot_path': plot_path,
                'plot_type': 'generated',
                'message': f'Plot created successfully: {plot_request}',
                'data_source': 'Plotting engine with mock data'
            }
            
        except ImportError:
            logging.warning("Plotting engine not available")
            return {
                'status': 'error',
                'message': 'Plotting engine not available',
                'data_source': 'Import error'
            }
        except Exception as e:
            logging.error(f"Error creating plot: {e}")
            return {
                'status': 'error',
                'message': f'Error creating plot: {str(e)}',
                'data_source': 'Exception in plotting'
            }
    
    def get_plotting_capabilities(self) -> Dict[str, Any]:
        """Get information about available plotting capabilities."""
        try:
            from ML.plotting_engine import PlottingEngine
            plotting_engine = PlottingEngine(self.feature_matrix_path)
            
            summary = plotting_engine.get_feature_summary()
            
            return {
                'status': 'success',
                'capabilities': {
                    'plot_types': ['line graph', 'histogram', 'violin', 'correlation', 'timeseries', 'frequency', 'scatter'],
                    'available_sensors': summary['available_sensors'],
                    'feature_categories': summary['feature_categories'],
                    'sample_counts': summary['sample_counts'],
                    'top_features': summary['top_discriminative'][:5]
                },
                'data_source': 'Plotting engine analysis'
            }
            
        except ImportError:
            return {
                'status': 'error',
                'message': 'Plotting engine not available',
                'capabilities': {
                    'plot_types': ['line graph', 'histogram', 'correlation'],
                    'available_sensors': self.available_sensors,
                    'feature_categories': {},
                    'sample_counts': {},
                    'top_features': []
                },
                'data_source': 'Fallback capabilities'
            }
        except Exception as e:
            logging.error(f"Error getting plotting capabilities: {e}")
            return {
                'status': 'error',
                'message': f'Error: {str(e)}',
                'capabilities': {},
                'data_source': 'Exception in capability check'
            }

    def get_available_features(self) -> List[str]:
        """Get list of available features."""
        if not self._check_data_available():
            return {
                'status': 'error',
                'message': 'No data loaded. Please load a dataset first.',
                'data_source': 'No data'
            }
        
        if self.mock_data is not None:
            # Return actual column names excluding label and sample
            return [col for col in self.mock_data.columns if col not in ['label', 'sample']]
        return self.available_sensors

    def create_plot_from_data(self, plot_type: str, plot_data: Dict[str, Any]) -> Dict[str, Any]:
        """Create an actual matplotlib figure from prepared plot data"""
        if not self._check_data_available():
            return {
                'status': 'error',
                'message': 'No data loaded. Please load a dataset first.',
                'data_source': 'No data'
            }
        
        try:
            import matplotlib.pyplot as plt
            import seaborn as sns
            
            # Set style
            plt.style.use('default')
            sns.set_palette("husl")
            
            # Create figure based on plot type
            if plot_type.lower() in ['histogram', 'hist']:
                fig, axes = plt.subplots(1, len(plot_data), figsize=(6*len(plot_data), 5))
                if len(plot_data) == 1:
                    axes = [axes]
                
                for i, (feature, data) in enumerate(plot_data.items()):
                    axes[i].hist(data['values'], bins=data['bins'], alpha=0.7, edgecolor='black')
                    axes[i].set_title(data['title'])
                    axes[i].set_xlabel(data['xlabel'])
                    axes[i].set_ylabel(data['ylabel'])
                    axes[i].grid(True, alpha=0.3)
                
            elif plot_type.lower() in ['line graph', 'line']:
                fig, axes = plt.subplots(1, len(plot_data), figsize=(6*len(plot_data), 5))
                if len(plot_data) == 1:
                    axes = [axes]
                
                for i, (feature, data) in enumerate(plot_data.items()):
                    class_names = list(data['class_data'].keys())
                    class_values = list(data['class_data'].values())
                    
                    # Create line graph for each class
                    for j, (class_name, values) in enumerate(zip(class_names, class_values)):
                        if values:  # Check if values exist
                            x_values = range(len(values))
                            axes[i].plot(x_values, values, 'o-', label=class_name, alpha=0.7, linewidth=2, markersize=4)
                    
                    axes[i].set_title(data['title'])
                    axes[i].set_xlabel(data['xlabel'])
                    axes[i].set_ylabel(data['ylabel'])
                    axes[i].legend()
                    axes[i].grid(True, alpha=0.3)
                
            elif plot_type.lower() in ['scatter', 'scatterplot']:
                fig, ax = plt.subplots(1, 1, figsize=(8, 6))
                
                # Create scatter plot with different colors for each class
                unique_labels = list(set(plot_data['labels']))
                colors = ['blue', 'red', 'green', 'orange']
                
                for i, label in enumerate(unique_labels):
                    mask = [l == label for l in plot_data['labels']]
                    ax.scatter(
                        [plot_data['x_values'][j] for j in range(len(plot_data['x_values'])) if mask[j]],
                        [plot_data['y_values'][j] for j in range(len(plot_data['y_values'])) if mask[j]],
                        label=label, alpha=0.7, c=colors[i % len(colors)]
                    )
                
                ax.set_title(plot_data['title'])
                ax.set_xlabel(plot_data['xlabel'])
                ax.set_ylabel(plot_data['ylabel'])
                ax.legend()
                ax.grid(True, alpha=0.3)
                
            elif plot_type.lower() in ['correlation', 'correlation_matrix']:
                fig, ax = plt.subplots(1, 1, figsize=(10, 8))
                
                # Convert correlation data to numpy array
                import numpy as np
                features = plot_data['features']
                corr_matrix = np.array([[plot_data['correlation_matrix'][f1][f2] for f2 in features] for f1 in features])
                
                # Create heatmap
                im = ax.imshow(corr_matrix, cmap='coolwarm', vmin=-1, vmax=1)
                ax.set_xticks(range(len(features)))
                ax.set_yticks(range(len(features)))
                ax.set_xticklabels(features, rotation=45, ha='right')
                ax.set_yticklabels(features)
                
                # Add colorbar
                cbar = plt.colorbar(im, ax=ax)
                cbar.set_label('Correlation Coefficient')
                
                # Add correlation values as text
                for i in range(len(features)):
                    for j in range(len(features)):
                        text = ax.text(j, i, f'{corr_matrix[i, j]:.2f}',
                                     ha="center", va="center", color="black", fontsize=8)
                
                ax.set_title(plot_data['title'])
                plt.tight_layout()
                
            elif plot_type.lower() in ['violin', 'violinplot']:
                fig, axes = plt.subplots(1, len(plot_data), figsize=(6*len(plot_data), 5))
                if len(plot_data) == 1:
                    axes = [axes]
                
                for i, (feature, data) in enumerate(plot_data.items()):
                    class_names = list(data['class_data'].keys())
                    class_values = list(data['class_data'].values())
                    
                    # Create violin plot
                    parts = axes[i].violinplot(class_values, positions=range(len(class_names)))
                    axes[i].set_title(data['title'])
                    axes[i].set_xlabel(data['xlabel'])
                    axes[i].set_ylabel(data['ylabel'])
                    axes[i].set_xticks(range(len(class_names)))
                    axes[i].set_xticklabels(class_names)
                    axes[i].grid(True, alpha=0.3)
                    
                    # Color the violins
                    colors = ['lightblue', 'lightgreen', 'lightcoral', 'lightyellow']
                    for pc, color in zip(parts['bodies'], colors[:len(class_names)]):
                        pc.set_facecolor(color)
                        pc.set_alpha(0.7)
                
            elif plot_type.lower() in ['timeseries', 'time series', 'time plot', 'temporal']:
                # For time-series plots, try to use the ML plotter for vendor-aware dataset plotting
                # This ensures vendor filtering works correctly
                try:
                    from .ml_plotter import PlottingEngine as MLPlotter
                    ml_plotter = MLPlotter()
                    
                    # Check if this is a vendor-specific request that needs dataset access
                    request_text = str(plot_data)  # Use plot_data as proxy for request context
                    vendor_pattern = r'\b(HTS221|STTS751|LPS22HH|IIS3DWB|ISM330DHCX|IIS2MDC|IMP23ABSU|IMP34DT05)\b'
                    if re.search(vendor_pattern, request_text, flags=re.I):
                        # Use ML plotter for vendor-aware dataset plotting
                        fig = ml_plotter._plot_time_series_from_dataset(request_text)
                        if fig:
                            # Save the plot to a temporary file
                            import tempfile
                            temp_dir = tempfile.gettempdir()
                            plot_filename = f"plot_{datetime.now().strftime('%Y%m%d_%H%M%S')}.png"
                            plot_path = os.path.join(temp_dir, plot_filename)
                            
                            fig.savefig(plot_path, dpi=300, bbox_inches='tight')
                            
                            return {
                                'status': 'success',
                                'plot_path': plot_path,
                                'figure': fig,
                                'plot_type': plot_type,
                                'message': f'Plot created successfully: {plot_type}',
                                'data_source': 'ML Plotter with dataset data',
                                'plot_ready': True
                            }
                except Exception as e:
                    # Fall back to mock data plotting if ML plotter fails
                    logging.warning(f"ML plotter failed for time-series, falling back to mock data: {e}")
                
                # Fallback to mock data plotting logic
                fig, axes = plt.subplots(1, len(plot_data), figsize=(12, 6))
                if len(plot_data) == 1:
                    axes = [axes]
                
                for i, (feature, data) in enumerate(plot_data.items()):
                    class_names = list(data['class_data'].keys())
                    class_values = list(data['class_data'].values())
                    
                    # Create line plot for each class
                    for j, (class_name, values) in enumerate(zip(class_names, class_values)):
                        if values:  # Check if values exist
                            x_values = range(len(values))
                            axes[i].plot(x_values, values, 'o-', label=class_name, alpha=0.7, linewidth=2, markersize=4)
                    
                    axes[i].set_title(data['title'])
                    axes[i].set_xlabel(data['xlabel'])
                    axes[i].set_ylabel(data['ylabel'])
                    axes[i].legend()
                    axes[i].grid(True, alpha=0.3)
            
            else:
                return {
                    'status': 'error',
                    'message': f'Unsupported plot type for figure creation: {plot_type}',
                    'supported_plot_types': sorted({alias for aliases in self.supported_plots.values() for alias in aliases}),
                    'data_source': 'Plot creation',
                    'plot_ready': False
                }
            
            # Save the plot to a temporary file
            import tempfile
            temp_dir = tempfile.gettempdir()
            plot_filename = f"plot_{datetime.now().strftime('%Y%m%d_%H%M%S')}.png"
            plot_path = os.path.join(temp_dir, plot_filename)
            
            fig.savefig(plot_path, dpi=300, bbox_inches='tight')
            
            return {
                'status': 'success',
                'plot_path': plot_path,
                'figure': fig,
                'plot_type': plot_type,
                'message': f'Plot created successfully: {plot_type}',
                'data_source': 'Matplotlib with mock data',
                'plot_ready': True
            }
            
        except Exception as e:
            logging.error(f"Error creating plot from data: {e}")
            return {
                'status': 'error',
                'message': f'Error creating plot: {str(e)}',
                'data_source': 'Plot creation error',
                'plot_ready': False
            }

    def get_data_quality_summary(self) -> Dict[str, Any]:
        """Get a comprehensive summary of data quality and reliability"""
        if not self._check_data_available():
            return {
                'status': 'error',
                'message': 'No data loaded. Please load a dataset first.',
                'data_source': 'No data'
            }
        try:
            if self.mock_data is None:
                return {
                    'status': 'error',
                    'message': 'No data loaded for quality assessment',
                    'data_source': 'No data'
                }
            
            # Perform comprehensive data validation
            validation = self._validate_data_quality(self.mock_data, "comprehensive quality assessment")
            
            # Get basic statistics
            total_samples = len(self.mock_data)
            total_features = len(self.mock_data.columns) - 2  # Exclude label and sample columns
            numeric_features = len(self.mock_data.select_dtypes(include=[np.number]).columns)
            
            # Check class distribution
            class_counts = self.mock_data['label'].value_counts().to_dict()
            class_balance = "Balanced" if len(set(class_counts.values())) <= 2 else "Imbalanced"
            
            # Check for missing values
            missing_data = self.mock_data.isnull().sum().sum()
            missing_percentage = (missing_data / (total_samples * total_features)) * 100 if total_features > 0 else 0
            
            # Check data types
            data_types = self.mock_data.dtypes.value_counts().to_dict()
            
            # Assess overall quality
            quality_score = 100
            quality_issues = []
            
            if missing_percentage > 5:
                quality_score -= 20
                quality_issues.append(f"Missing data: {missing_percentage:.1f}%")
            
            if total_samples < 10:
                quality_score -= 30
                quality_issues.append(f"Small sample size: {total_samples} samples")
            
            if numeric_features < 3:
                quality_score -= 15
                quality_issues.append(f"Limited numeric features: {numeric_features}")
            
            if class_balance == "Imbalanced":
                quality_score -= 10
                quality_issues.append("Imbalanced class distribution")
            
            # Determine quality level
            if quality_score >= 80:
                quality_level = "Excellent"
            elif quality_score >= 60:
                quality_level = "Good"
            elif quality_score >= 40:
                quality_level = "Fair"
            else:
                quality_level = "Poor"
            
            return {
                'status': 'success',
                'data_quality_summary': {
                    'overall_quality': quality_level,
                    'quality_score': quality_score,
                    'total_samples': total_samples,
                    'total_features': total_features,
                    'numeric_features': numeric_features,
                    'class_distribution': class_counts,
                    'class_balance': class_balance,
                    'missing_data_percentage': missing_percentage,
                    'data_types': data_types,
                    'quality_issues': quality_issues,
                    'recommendations': self._generate_quality_recommendations(quality_score, quality_issues)
                },
                'validation_details': validation,
                'data_source': 'Mock data quality assessment'
            }
            
        except Exception as e:
            logging.error(f"Error in data quality assessment: {e}")
            return {
                'status': 'error',
                'message': f'Error assessing data quality: {str(e)}',
                'data_source': 'Mock data'
            }
    
    def _generate_quality_recommendations(self, quality_score: int, issues: List[str]) -> List[str]:
        """Generate recommendations for improving data quality"""
        recommendations = []
        
        if quality_score < 80:
            recommendations.append("Consider collecting more samples for better statistical reliability")
        
        if any("Missing data" in issue for issue in issues):
            recommendations.append("Address missing data through imputation or data collection")
        
        if any("Small sample size" in issue for issue in issues):
            recommendations.append("Increase sample size to at least 20-30 samples per class")
        
        if any("Imbalanced" in issue for issue in issues):
            recommendations.append("Consider data augmentation or balanced sampling strategies")
        
        if any("Limited numeric features" in issue for issue in issues):
            recommendations.append("Include more sensor measurements for comprehensive analysis")
        
        if not recommendations:
            recommendations.append("Data quality is excellent - proceed with confidence")
        
        return recommendations

    def _validate_data_quality(self, data: pd.DataFrame, operation: str) -> Dict[str, Any]:
        """Validate data quality before performing operations"""
        try:
            validation_result = {
                'is_valid': True,
                'warnings': [],
                'errors': [],
                'data_info': {},
                'cleaned_data': data.copy()  # Add cleaned data to result
            }
            
            # Check if data exists
            if data is None or data.empty:
                validation_result['is_valid'] = False
                validation_result['errors'].append(f"No data available for {operation}")
                return validation_result
            
            # Check data types
            numeric_columns = data.select_dtypes(include=[np.number]).columns.tolist()
            if len(numeric_columns) == 0:
                validation_result['warnings'].append("No numeric columns found for analysis")
            
            # Handle infinite values - Clean them instead of failing
            cleaned_data = data.copy()
            inf_counts = {}
            total_inf_replaced = 0
            
            for col in numeric_columns:
                # Count infinite values
                inf_mask = np.isinf(cleaned_data[col])
                inf_count = inf_mask.sum()
                
                if inf_count > 0:
                    inf_counts[col] = inf_count
                    total_inf_replaced += inf_count
                    
                    # Replace infinite values with NaN
                    cleaned_data.loc[inf_mask, col] = np.nan
                    
                    validation_result['warnings'].append(
                        f"Replaced {inf_count} infinite values with NaN in column '{col}'"
                    )
            
            if total_inf_replaced > 0:
                validation_result['warnings'].append(
                    f"Total infinite values cleaned: {total_inf_replaced}"
                )
                # Update the cleaned data in the result
                validation_result['cleaned_data'] = cleaned_data
            
            # Check for missing values (including newly created NaNs)
            missing_counts = cleaned_data.isnull().sum()
            if missing_counts.sum() > 0:
                validation_result['warnings'].append(
                    f"Found {missing_counts.sum()} missing values (including cleaned infinite values)"
                )
            
            # Check sample size
            sample_count = len(cleaned_data)
            if sample_count < 5:
                validation_result['warnings'].append(
                    f"Small sample size ({sample_count}) may affect statistical reliability"
                )
            
            # For numeric operations, check if we have enough valid data after cleaning
            valid_data_counts = {}
            for col in numeric_columns:
                valid_count = cleaned_data[col].notna().sum()
                valid_data_counts[col] = valid_count
                
                if valid_count == 0:
                    validation_result['errors'].append(
                        f"No valid data remaining in column '{col}' after cleaning"
                    )
                    validation_result['is_valid'] = False
                elif valid_count < 3:
                    validation_result['warnings'].append(
                        f"Very few valid values ({valid_count}) in column '{col}'"
                    )
            
            # Store data information
            validation_result['data_info'] = {
                'sample_count': sample_count,
                'numeric_columns': numeric_columns,
                'missing_values': missing_counts.to_dict(),
                'infinite_values_cleaned': inf_counts,
                'valid_data_counts': valid_data_counts,
                'data_shape': cleaned_data.shape
            }
            
            return validation_result
            
        except Exception as e:
            return {
                'is_valid': False,
                'errors': [f"Data validation error: {str(e)}"],
                'warnings': [],
                'data_info': {},
                'cleaned_data': data.copy() if data is not None else None
            }

    def _map_vendor_measurement(self, vendor: str, measurement: str) -> str:
        """Map vendor + measurement combination to actual column names."""
        # Common vendor + measurement mappings
        vendor_measurement_mappings = {
            # HTS221 combinations
            ('HTS221', 'temp'): 'HTS221_TEMP_TEMP_mean',
            ('HTS221', 'temperature'): 'HTS221_TEMP_TEMP_mean',
            ('HTS221', 'hum'): 'HTS221_HUM_HUM_mean',
            ('HTS221', 'humidity'): 'HTS221_HUM_HUM_mean',
            
            # LPS22HH combinations
            ('LPS22HH', 'press'): 'LPS22HH_PRESS_PRESS_mean',
            ('LPS22HH', 'pressure'): 'LPS22HH_PRESS_PRESS_mean',
            ('LPS22HH', 'temp'): 'LPS22HH_TEMP_TEMP_mean',
            ('LPS22HH', 'temperature'): 'LPS22HH_TEMP_TEMP_mean',
            
            # STTS751 combinations
            ('STTS751', 'temp'): 'STTS751_TEMP_TEMP_mean',
            ('STTS751', 'temperature'): 'STTS751_TEMP_TEMP_mean',
            
            # IIS3DWB combinations
            ('IIS3DWB', 'acc'): 'IIS3DWB_ACC_A_x_mean',
            ('IIS3DWB', 'acceleration'): 'IIS3DWB_ACC_A_x_mean',
            ('IIS3DWB', 'acc_x'): 'IIS3DWB_ACC_A_x_mean',
            ('IIS3DWB', 'acc_y'): 'IIS3DWB_ACC_A_y_mean',
            ('IIS3DWB', 'acc_z'): 'IIS3DWB_ACC_A_z_mean',
            
            # ISM330DHCX combinations
            ('ISM330DHCX', 'gyro'): 'ISM330DHCX_GYRO_G_x_mean',
            ('ISM330DHCX', 'gyroscope'): 'ISM330DHCX_GYRO_G_x_mean',
            ('ISM330DHCX', 'gyro_x'): 'ISM330DHCX_GYRO_G_x_mean',
            ('ISM330DHCX', 'gyro_y'): 'ISM330DHCX_GYRO_G_y_mean',
            ('ISM330DHCX', 'gyro_z'): 'ISM330DHCX_GYRO_G_z_mean',
            
            # IMP23ABSU combinations
            ('IMP23ABSU', 'mic'): 'IMP23ABSU_MIC_MIC_mean',
            ('IMP23ABSU', 'microphone'): 'IMP23ABSU_MIC_MIC_mean',
            
            # IMP34DT05 combinations
            ('IMP34DT05', 'mic'): 'IMP34DT05_MIC_MIC_mean',
            ('IMP34DT05', 'microphone'): 'IMP34DT05_MIC_MIC_mean',
            
            # IIS2MDC combinations
            ('IIS2MDC', 'mag'): 'IIS2MDC_MAG_M_x_mean',
            ('IIS2MDC', 'magnetometer'): 'IIS2MDC_MAG_M_x_mean',
            ('IIS2MDC', 'mag_x'): 'IIS2MDC_MAG_M_x_mean',
            ('IIS2MDC', 'mag_y'): 'IIS2MDC_MAG_M_y_mean',
            ('IIS2MDC', 'mag_z'): 'IIS2MDC_MAG_M_z_mean',
        }
        
        # Try exact match first
        key = (vendor.upper(), measurement.lower())
        if key in vendor_measurement_mappings:
            return vendor_measurement_mappings[key]
        
        # Try partial matches
        for (v, m), column in vendor_measurement_mappings.items():
            if vendor.upper() in v.upper() and measurement.lower() in m.lower():
                return column
        
        # If no match found, return None to indicate mapping failure
        return None

# Global instance
ml_interface = MLInterface()
<<<<<<< HEAD
=======


# Add this test to your main function or create a separate test
def test_dataset_overview():
    """Simple test for the dataset overview function"""
    print("\n" + "=" * 60)
    print("TESTING DATASET OVERVIEW FUNCTION")
    print("=" * 60)
    
    try:
        # Get the overview
        overview = ml_interface.get_dataset_overview()
        
        # Check if the function executed successfully
        if overview['status'] == 'success':
            print("✓ Dataset overview function executed successfully")
            
            # Display key information
            print(f"\nDATASET SUMMARY:")
            print(f"- Status: {overview['status']}")
            print(f"- Total samples: {overview['total_samples']}")
            print(f"- Data shape: {overview.get('data_shape', 'N/A')}")
            print(f"- Total features: {overview['total_features']}")
            print(f"- Numeric features: {overview['numeric_features']}")
            print(f"- Categorical features: {overview['categorical_features']}")
            print(f"- Label column: {overview.get('label_column', 'N/A')}")
            print(f"- Missing values: {overview.get('missing_values_total', 'N/A')} ({overview.get('missing_percentage', 'N/A')}%)")
            print(f"- Memory usage: {overview.get('memory_usage_mb', 'N/A')} MB")
            print(f"- Data source: {overview['data_source']}")
            
            # Display class distribution
            print(f"\nCLASS DISTRIBUTION:")
            if overview['classes']:
                for class_name, count in overview['classes'].items():
                    percentage = (count / overview['total_samples'] * 100) if overview['total_samples'] > 0 else 0
                    print(f"- {class_name}: {count} samples ({percentage:.1f}%)")
            else:
                print("- No class information available")
            
            # Display sample features
            print(f"\nSAMPLE FEATURES (first 10):")
            sample_features = overview.get('sample_feature_names', [])
            if sample_features:
                for i, feature in enumerate(sample_features, 1):
                    print(f"  {i:2d}. {feature}")
            else:
                print("- No feature information available")
            
            if overview['total_feature_count'] > 10:
                print(f"  ... and {overview['total_feature_count'] - 10} more features")
            
            # Display column information
            print(f"\nCOLUMN INFORMATION:")
            col_info = overview.get('column_info', {})
            if col_info:
                print(f"- Total columns: {len(col_info.get('all_columns', []))}")
                print(f"- Excluded columns: {col_info.get('excluded_columns', [])}")
                data_types_summary = col_info.get('data_types_summary', {})
                print(f"- Data types: {data_types_summary.get('numeric', 0)} numeric, {data_types_summary.get('categorical', 0)} categorical")
            
            # Validation checks
            print(f"\nVALIDATION CHECKS:")
            checks_passed = 0
            total_checks = 5
            
            # Check 1: Has data
            if overview['total_samples'] > 0:
                print("✓ Dataset contains samples")
                checks_passed += 1
            else:
                print("✗ Dataset is empty")
            
            # Check 2: Has features
            if overview['total_features'] > 0:
                print("✓ Dataset contains features")
                checks_passed += 1
            else:
                print("✗ No features found")
            
            # Check 3: Has classes
            if overview['classes'] and len(overview['classes']) > 0:
                print("✓ Class information available")
                checks_passed += 1
            else:
                print("✗ No class information found")
            
            # Check 4: Reasonable data quality
            missing_pct = overview.get('missing_percentage', 0)
            if missing_pct < 20:
                print(f"✓ Acceptable missing data level ({missing_pct}%)")
                checks_passed += 1
            else:
                print(f"⚠ High missing data level ({missing_pct}%)")
            
            # Check 5: Multiple classes for classification
            num_classes = len(overview['classes']) if overview['classes'] else 0
            if num_classes >= 2:
                print(f"✓ Multiple classes for classification ({num_classes} classes)")
                checks_passed += 1
            else:
                print(f"⚠ Only {num_classes} class(es) found")
            
            print(f"\nOVERALL ASSESSMENT: {checks_passed}/{total_checks} checks passed")
            
            if checks_passed >= 4:
                print("🎉 Dataset looks good for analysis!")
            elif checks_passed >= 2:
                print("⚠️  Dataset has some issues but may be usable")
            else:
                print("❌ Dataset has significant issues")
            
        elif overview['status'] == 'warning':
            print("⚠️ Dataset overview returned warning")
            print(f"Message: {overview.get('message', 'Unknown warning')}")
            
        else:  # status == 'error'
            print("❌ Dataset overview failed")
            print(f"Error: {overview.get('message', 'Unknown error')}")
            if 'error_details' in overview:
                print("Error details:")
                print(overview['error_details'])
        
        return overview
        
    except Exception as e:
        print(f"❌ Test failed with exception: {str(e)}")
        import traceback
        print("Traceback:")
        print(traceback.format_exc())
        return None

if __name__ == "__main__":
    print("=" * 80)
    print("TESTING ML INTERFACE WITH UPDATED DATASET COMPATIBILITY")
    print("=" * 80)
    
    # Test 1: Check if data loaded successfully
    print("\n1. DATA LOADING TEST")
    print("-" * 40)
    if ml_interface.mock_data is not None:
        print(f"✓ Data loaded successfully")
        print(f"  - Shape: {ml_interface.mock_data.shape}")
        print(f"  - Classes: {ml_interface.mock_data['label'].value_counts().to_dict()}")
        print(f"  - Sample columns: {list(ml_interface.mock_data.columns[:5])}...")
    else:
        print("✗ Failed to load data")
        exit(1)
    
    # Test 2: Check available sensors
    print("\n2. AVAILABLE SENSORS TEST")
    print("-" * 40)
    available_sensors = ml_interface.available_sensors
    print(f"Available sensors ({len(available_sensors)}):")
    for i, sensor in enumerate(available_sensors[:10], 1):
        print(f"  {i}. {sensor}")
    if len(available_sensors) > 10:
        print(f"  ... and {len(available_sensors) - 10} more")
    
    # Test 3: Check available features
    print("\n3. AVAILABLE FEATURES TEST")
    print("-" * 40)
    available_features = ml_interface.get_available_features()
    print(f"Total features: {len(available_features)}")
    print("Sample features:")
    for i, feature in enumerate(available_features[:10], 1):
        print(f"  {i}. {feature}")
    if len(available_features) > 10:
        print(f"  ... and {len(available_features) - 10} more")
    
    # Test 4: Test sensor name mapping
    print("\n4. SENSOR MAPPING TEST")
    print("-" * 40)
    test_sensors = [
        'temperature',
        'HTS221_TEMP',
        'HTS221_TEMP_TEMP_mean',
        'humidity',
        'HTS221_HUM',
        'pressure',
        'LPS22HH_PRESS',
        'acceleration_x',
        'IIS3DWB_ACC',
        'gyroscope_x',
        'ISM330DHCX_GYRO'
    ]
    
    for sensor in test_sensors:
        mapped = ml_interface._map_sensor_to_column(sensor)
        exists = mapped in ml_interface.mock_data.columns
        status = "✓" if exists else "✗"
        print(f"  {status} '{sensor}' -> '{mapped}' (exists: {exists})")
    
    # Test 5: Basic statistics tests
    print("\n5. BASIC STATISTICS TEST")
    print("-" * 40)
    
    # Test with actual column names from dataset
    test_cases = [
        ('mean', 'HTS221_TEMP_TEMP_mean'),
        ('std', 'HTS221_TEMP_TEMP_mean'),
        ('mean', 'HTS221_HUM_HUM_mean'),
        ('mean', 'LPS22HH_PRESS_PRESS_mean'),
        ('mean', 'IIS3DWB_ACC_A_x_mean'),
        ('mean', 'ISM330DHCX_GYRO_G_x_mean'),
    ]
    
    # Also test with mapped names
    mapped_test_cases = [
        ('mean', 'temperature'),
        ('std', 'temperature'),
        ('mean', 'humidity'),
        ('mean', 'pressure'),
    ]
    
    all_test_cases = test_cases + mapped_test_cases
    
    for stat_type, column in all_test_cases:
        print(f"\nTesting {stat_type} for {column}:")
        result = ml_interface.get_statistic(stat=stat_type, column=column)
        
        if result['status'] == 'success':
            print(f"  ✓ Success: {result['result']:.4f}")
            print(f"    - Mapped to: {result.get('mapped_column', 'N/A')}")
            print(f"    - Sample count: {result.get('sample_count', 'N/A')}")
        else:
            print(f"  ✗ Error: {result['message']}")
    
    # Test 6: Grouped statistics by class
    print("\n6. GROUPED STATISTICS TEST")
    print("-" * 40)
    
    print("Testing mean temperature by class:")
    result = ml_interface.get_statistic(stat='mean', column='HTS221_TEMP_TEMP_mean', group_by='class')
    
    if result['status'] == 'success':
        print("  ✓ Success:")
        for class_name, value in result['result'].items():
            print(f"    - {class_name}: {value:.4f}")
    else:
        print(f"  ✗ Error: {result['message']}")
    
    # Test 7: Filtered statistics
    print("\n7. FILTERED STATISTICS TEST")
    print("-" * 40)
    
    print("Testing mean temperature for OK and KO classes only:")
    result = ml_interface.get_statistic(
        stat='mean', 
        column='HTS221_TEMP_TEMP_mean', 
        filters={'class': ['OK', 'KO']},
        group_by='class'
    )
    
    if result['status'] == 'success':
        print("  ✓ Success:")
        for class_name, value in result['result'].items():
            print(f"    - {class_name}: {value:.4f}")
    else:
        print(f"  ✗ Error: {result['message']}")
    
    # Test 8: Top features analysis
    print("\n8. TOP FEATURES ANALYSIS TEST")
    print("-" * 40)
    
    print("Getting top 5 discriminative features:")
    result = ml_interface.get_top_features(n=5, classes=['OK', 'KO'])
    
    if result['status'] == 'success':
        print("  ✓ Success:")
        for i, feature in enumerate(result['top_features'], 1):
            details = result['feature_details'][feature]
            print(f"    {i}. {feature}")
            print(f"       Discriminative score: {details['discriminative_score']:.4f}")
            print(f"       Analysis method: {details['analysis_method']}")
            print(f"       Class means: {details['class_means']}")
            print(f"       Sample count: {details['sample_count']}")
    else:
        print(f"  ✗ Error: {result['message']}")
    
    # Test 9: Dataset overview
    print("\n9. DATASET OVERVIEW TEST")
    print("-" * 40)
    
    overview = ml_interface.get_dataset_overview()
    if overview['status'] == 'success':
        print("  ✓ Success:")
        print(f"    - Total samples: {overview['total_samples']}")
        print(f"    - Classes: {overview['classes']}")
        # print(f"    - Number of features: {len(overview['features'])}")
    else:
        print(f"  ✗ Error: {overview.get('message', 'Unknown error')}")
    
    # Test 10: Data quality assessment
    print("\n10. DATA QUALITY ASSESSMENT TEST")
    print("-" * 40)
    
    quality_summary = ml_interface.get_data_quality_summary()
    if quality_summary['status'] == 'success':
        summary = quality_summary['data_quality_summary']
        print("  ✓ Success:")
        print(f"    - Overall quality: {summary['overall_quality']}")
        print(f"    - Quality score: {summary['quality_score']}/100")
        print(f"    - Total samples: {summary['total_samples']}")
        print(f"    - Total features: {summary['total_features']}")
        print(f"    - Missing data: {summary['missing_data_percentage']:.2f}%")
        if summary['quality_issues']:
            print("    - Issues:")
            for issue in summary['quality_issues']:
                print(f"      • {issue}")
    else:
        print(f"  ✗ Error: {quality_summary['message']}")
    
    # Test 11: Error handling tests
    print("\n11. ERROR HANDLING TEST")
    print("-" * 40)
    
    # Test with non-existent column
    print("Testing with non-existent column:")
    result = ml_interface.get_statistic(stat='mean', column='NONEXISTENT_SENSOR')
    if result['status'] == 'error':
        print(f"  ✓ Properly handled error: {result['message']}")
    else:
        print(f"  ✗ Should have failed but got: {result}")
    
    # Test with invalid statistic
    print("\nTesting with invalid statistic:")
    result = ml_interface.get_statistic(stat='invalid_stat', column='HTS221_TEMP_TEMP_mean')
    if result['status'] == 'error':
        print(f"  ✓ Properly handled error: {result['message']}")
    else:
        print(f"  ✗ Should have failed but got: {result}")
    
    print("\n" + "=" * 80)
    print("TESTING COMPLETED")
    print("=" * 80)
    
    # Summary of key findings
    print(f"\nKEY FINDINGS:")
    print(f"- Dataset shape: {ml_interface.mock_data.shape if ml_interface.mock_data is not None else 'N/A'}")
    print(f"- Available sensors: {len(ml_interface.available_sensors)}")
    print(f"- Available features: {len(ml_interface.get_available_features())}")
    print(f"- Classes in dataset: {list(ml_interface.mock_data['label'].unique()) if ml_interface.mock_data is not None else 'N/A'}")



    # Test feature - using temperature as it's commonly available
    test_feature = 'HTS221_TEMP_TEMP_mean'
    
    print(f"\n1. TESTING FEATURE: {test_feature}")
    print("-" * 50)
    
    # Run the function
    result = ml_interface.get_feature_analysis(test_feature)
    
    # Display results
    if result['status'] == 'success':
        print("✓ Function executed successfully")
        print(f"Feature: {result['feature']}")
        print(f"Mapped column: {result['mapped_column']}")
        print(f"Total samples: {result['total_samples']}")
        
        print("\nClass Analysis Results:")
        for class_name, stats in result['analysis'].items():
            print(f"\n{class_name} Class:")
            if stats['count'] > 0:
                print(f"  - Count: {stats['count']}")
                print(f"  - Mean: {stats['mean']:.6f}")
                print(f"  - Std: {stats['std']:.6f}")
                print(f"  - Min: {stats['min']:.6f}")
                print(f"  - Max: {stats['max']:.6f}")
                print(f"  - Median: {stats['median']:.6f}")
                print(f"  - Variance: {stats['variance']:.6f}")
            else:
                print(f"  - No data for this class")
        
        if result.get('discriminative_score'):
            print(f"\nDiscriminative Score: {result['discriminative_score']:.6f}")
            print(f"Relative Difference: {result['relative_difference']:.6f}")
        
    else:
        print("✗ Function failed:")
        print(f"Error: {result['message']}")
    

    test_dataset_overview()
>>>>>>> 87818b6b
<|MERGE_RESOLUTION|>--- conflicted
+++ resolved
@@ -80,20 +80,6 @@
                                     'ISM330DHCX_ACC', 'ISM330DHCX_GYRO', 'IMP23ABSU_MIC', 'IMP34DT05_MIC']
         
         self.available_classes = ['OK', 'KO', 'KO_HIGH_2mm', 'KO_LOW_2mm', 'KO_LOW_4mm']
-<<<<<<< HEAD
-=======
-        self.statistical_measures = ['mean', 'median', 'mode', 'std', 'variance', 'min', 'max', 
-                                   'range', 'iqr', 'skewness', 'kurtosis', 'count', 'sum']
-        # Supported plots (aliases)
-        self.supported_plots = {
-            'histogram': ['histogram', 'hist'],
-            'line': ['line', 'line graph', 'line_graph'],
-            'scatter': ['scatter', 'scatterplot'],
-            'correlation': ['correlation', 'correlation_matrix'],
-            'violin': ['violin', 'violinplot'],
-            'timeseries': ['timeseries', 'time series', 'time plot', 'temporal']
-        }
->>>>>>> 87818b6b
 
     def update_data(self, feature_matrix_path: str, dataframe: pd.DataFrame = None, base_path: str = None):
         """Update the data path and reload data"""
@@ -1997,391 +1983,3 @@
 
 # Global instance
 ml_interface = MLInterface()
-<<<<<<< HEAD
-=======
-
-
-# Add this test to your main function or create a separate test
-def test_dataset_overview():
-    """Simple test for the dataset overview function"""
-    print("\n" + "=" * 60)
-    print("TESTING DATASET OVERVIEW FUNCTION")
-    print("=" * 60)
-    
-    try:
-        # Get the overview
-        overview = ml_interface.get_dataset_overview()
-        
-        # Check if the function executed successfully
-        if overview['status'] == 'success':
-            print("✓ Dataset overview function executed successfully")
-            
-            # Display key information
-            print(f"\nDATASET SUMMARY:")
-            print(f"- Status: {overview['status']}")
-            print(f"- Total samples: {overview['total_samples']}")
-            print(f"- Data shape: {overview.get('data_shape', 'N/A')}")
-            print(f"- Total features: {overview['total_features']}")
-            print(f"- Numeric features: {overview['numeric_features']}")
-            print(f"- Categorical features: {overview['categorical_features']}")
-            print(f"- Label column: {overview.get('label_column', 'N/A')}")
-            print(f"- Missing values: {overview.get('missing_values_total', 'N/A')} ({overview.get('missing_percentage', 'N/A')}%)")
-            print(f"- Memory usage: {overview.get('memory_usage_mb', 'N/A')} MB")
-            print(f"- Data source: {overview['data_source']}")
-            
-            # Display class distribution
-            print(f"\nCLASS DISTRIBUTION:")
-            if overview['classes']:
-                for class_name, count in overview['classes'].items():
-                    percentage = (count / overview['total_samples'] * 100) if overview['total_samples'] > 0 else 0
-                    print(f"- {class_name}: {count} samples ({percentage:.1f}%)")
-            else:
-                print("- No class information available")
-            
-            # Display sample features
-            print(f"\nSAMPLE FEATURES (first 10):")
-            sample_features = overview.get('sample_feature_names', [])
-            if sample_features:
-                for i, feature in enumerate(sample_features, 1):
-                    print(f"  {i:2d}. {feature}")
-            else:
-                print("- No feature information available")
-            
-            if overview['total_feature_count'] > 10:
-                print(f"  ... and {overview['total_feature_count'] - 10} more features")
-            
-            # Display column information
-            print(f"\nCOLUMN INFORMATION:")
-            col_info = overview.get('column_info', {})
-            if col_info:
-                print(f"- Total columns: {len(col_info.get('all_columns', []))}")
-                print(f"- Excluded columns: {col_info.get('excluded_columns', [])}")
-                data_types_summary = col_info.get('data_types_summary', {})
-                print(f"- Data types: {data_types_summary.get('numeric', 0)} numeric, {data_types_summary.get('categorical', 0)} categorical")
-            
-            # Validation checks
-            print(f"\nVALIDATION CHECKS:")
-            checks_passed = 0
-            total_checks = 5
-            
-            # Check 1: Has data
-            if overview['total_samples'] > 0:
-                print("✓ Dataset contains samples")
-                checks_passed += 1
-            else:
-                print("✗ Dataset is empty")
-            
-            # Check 2: Has features
-            if overview['total_features'] > 0:
-                print("✓ Dataset contains features")
-                checks_passed += 1
-            else:
-                print("✗ No features found")
-            
-            # Check 3: Has classes
-            if overview['classes'] and len(overview['classes']) > 0:
-                print("✓ Class information available")
-                checks_passed += 1
-            else:
-                print("✗ No class information found")
-            
-            # Check 4: Reasonable data quality
-            missing_pct = overview.get('missing_percentage', 0)
-            if missing_pct < 20:
-                print(f"✓ Acceptable missing data level ({missing_pct}%)")
-                checks_passed += 1
-            else:
-                print(f"⚠ High missing data level ({missing_pct}%)")
-            
-            # Check 5: Multiple classes for classification
-            num_classes = len(overview['classes']) if overview['classes'] else 0
-            if num_classes >= 2:
-                print(f"✓ Multiple classes for classification ({num_classes} classes)")
-                checks_passed += 1
-            else:
-                print(f"⚠ Only {num_classes} class(es) found")
-            
-            print(f"\nOVERALL ASSESSMENT: {checks_passed}/{total_checks} checks passed")
-            
-            if checks_passed >= 4:
-                print("🎉 Dataset looks good for analysis!")
-            elif checks_passed >= 2:
-                print("⚠️  Dataset has some issues but may be usable")
-            else:
-                print("❌ Dataset has significant issues")
-            
-        elif overview['status'] == 'warning':
-            print("⚠️ Dataset overview returned warning")
-            print(f"Message: {overview.get('message', 'Unknown warning')}")
-            
-        else:  # status == 'error'
-            print("❌ Dataset overview failed")
-            print(f"Error: {overview.get('message', 'Unknown error')}")
-            if 'error_details' in overview:
-                print("Error details:")
-                print(overview['error_details'])
-        
-        return overview
-        
-    except Exception as e:
-        print(f"❌ Test failed with exception: {str(e)}")
-        import traceback
-        print("Traceback:")
-        print(traceback.format_exc())
-        return None
-
-if __name__ == "__main__":
-    print("=" * 80)
-    print("TESTING ML INTERFACE WITH UPDATED DATASET COMPATIBILITY")
-    print("=" * 80)
-    
-    # Test 1: Check if data loaded successfully
-    print("\n1. DATA LOADING TEST")
-    print("-" * 40)
-    if ml_interface.mock_data is not None:
-        print(f"✓ Data loaded successfully")
-        print(f"  - Shape: {ml_interface.mock_data.shape}")
-        print(f"  - Classes: {ml_interface.mock_data['label'].value_counts().to_dict()}")
-        print(f"  - Sample columns: {list(ml_interface.mock_data.columns[:5])}...")
-    else:
-        print("✗ Failed to load data")
-        exit(1)
-    
-    # Test 2: Check available sensors
-    print("\n2. AVAILABLE SENSORS TEST")
-    print("-" * 40)
-    available_sensors = ml_interface.available_sensors
-    print(f"Available sensors ({len(available_sensors)}):")
-    for i, sensor in enumerate(available_sensors[:10], 1):
-        print(f"  {i}. {sensor}")
-    if len(available_sensors) > 10:
-        print(f"  ... and {len(available_sensors) - 10} more")
-    
-    # Test 3: Check available features
-    print("\n3. AVAILABLE FEATURES TEST")
-    print("-" * 40)
-    available_features = ml_interface.get_available_features()
-    print(f"Total features: {len(available_features)}")
-    print("Sample features:")
-    for i, feature in enumerate(available_features[:10], 1):
-        print(f"  {i}. {feature}")
-    if len(available_features) > 10:
-        print(f"  ... and {len(available_features) - 10} more")
-    
-    # Test 4: Test sensor name mapping
-    print("\n4. SENSOR MAPPING TEST")
-    print("-" * 40)
-    test_sensors = [
-        'temperature',
-        'HTS221_TEMP',
-        'HTS221_TEMP_TEMP_mean',
-        'humidity',
-        'HTS221_HUM',
-        'pressure',
-        'LPS22HH_PRESS',
-        'acceleration_x',
-        'IIS3DWB_ACC',
-        'gyroscope_x',
-        'ISM330DHCX_GYRO'
-    ]
-    
-    for sensor in test_sensors:
-        mapped = ml_interface._map_sensor_to_column(sensor)
-        exists = mapped in ml_interface.mock_data.columns
-        status = "✓" if exists else "✗"
-        print(f"  {status} '{sensor}' -> '{mapped}' (exists: {exists})")
-    
-    # Test 5: Basic statistics tests
-    print("\n5. BASIC STATISTICS TEST")
-    print("-" * 40)
-    
-    # Test with actual column names from dataset
-    test_cases = [
-        ('mean', 'HTS221_TEMP_TEMP_mean'),
-        ('std', 'HTS221_TEMP_TEMP_mean'),
-        ('mean', 'HTS221_HUM_HUM_mean'),
-        ('mean', 'LPS22HH_PRESS_PRESS_mean'),
-        ('mean', 'IIS3DWB_ACC_A_x_mean'),
-        ('mean', 'ISM330DHCX_GYRO_G_x_mean'),
-    ]
-    
-    # Also test with mapped names
-    mapped_test_cases = [
-        ('mean', 'temperature'),
-        ('std', 'temperature'),
-        ('mean', 'humidity'),
-        ('mean', 'pressure'),
-    ]
-    
-    all_test_cases = test_cases + mapped_test_cases
-    
-    for stat_type, column in all_test_cases:
-        print(f"\nTesting {stat_type} for {column}:")
-        result = ml_interface.get_statistic(stat=stat_type, column=column)
-        
-        if result['status'] == 'success':
-            print(f"  ✓ Success: {result['result']:.4f}")
-            print(f"    - Mapped to: {result.get('mapped_column', 'N/A')}")
-            print(f"    - Sample count: {result.get('sample_count', 'N/A')}")
-        else:
-            print(f"  ✗ Error: {result['message']}")
-    
-    # Test 6: Grouped statistics by class
-    print("\n6. GROUPED STATISTICS TEST")
-    print("-" * 40)
-    
-    print("Testing mean temperature by class:")
-    result = ml_interface.get_statistic(stat='mean', column='HTS221_TEMP_TEMP_mean', group_by='class')
-    
-    if result['status'] == 'success':
-        print("  ✓ Success:")
-        for class_name, value in result['result'].items():
-            print(f"    - {class_name}: {value:.4f}")
-    else:
-        print(f"  ✗ Error: {result['message']}")
-    
-    # Test 7: Filtered statistics
-    print("\n7. FILTERED STATISTICS TEST")
-    print("-" * 40)
-    
-    print("Testing mean temperature for OK and KO classes only:")
-    result = ml_interface.get_statistic(
-        stat='mean', 
-        column='HTS221_TEMP_TEMP_mean', 
-        filters={'class': ['OK', 'KO']},
-        group_by='class'
-    )
-    
-    if result['status'] == 'success':
-        print("  ✓ Success:")
-        for class_name, value in result['result'].items():
-            print(f"    - {class_name}: {value:.4f}")
-    else:
-        print(f"  ✗ Error: {result['message']}")
-    
-    # Test 8: Top features analysis
-    print("\n8. TOP FEATURES ANALYSIS TEST")
-    print("-" * 40)
-    
-    print("Getting top 5 discriminative features:")
-    result = ml_interface.get_top_features(n=5, classes=['OK', 'KO'])
-    
-    if result['status'] == 'success':
-        print("  ✓ Success:")
-        for i, feature in enumerate(result['top_features'], 1):
-            details = result['feature_details'][feature]
-            print(f"    {i}. {feature}")
-            print(f"       Discriminative score: {details['discriminative_score']:.4f}")
-            print(f"       Analysis method: {details['analysis_method']}")
-            print(f"       Class means: {details['class_means']}")
-            print(f"       Sample count: {details['sample_count']}")
-    else:
-        print(f"  ✗ Error: {result['message']}")
-    
-    # Test 9: Dataset overview
-    print("\n9. DATASET OVERVIEW TEST")
-    print("-" * 40)
-    
-    overview = ml_interface.get_dataset_overview()
-    if overview['status'] == 'success':
-        print("  ✓ Success:")
-        print(f"    - Total samples: {overview['total_samples']}")
-        print(f"    - Classes: {overview['classes']}")
-        # print(f"    - Number of features: {len(overview['features'])}")
-    else:
-        print(f"  ✗ Error: {overview.get('message', 'Unknown error')}")
-    
-    # Test 10: Data quality assessment
-    print("\n10. DATA QUALITY ASSESSMENT TEST")
-    print("-" * 40)
-    
-    quality_summary = ml_interface.get_data_quality_summary()
-    if quality_summary['status'] == 'success':
-        summary = quality_summary['data_quality_summary']
-        print("  ✓ Success:")
-        print(f"    - Overall quality: {summary['overall_quality']}")
-        print(f"    - Quality score: {summary['quality_score']}/100")
-        print(f"    - Total samples: {summary['total_samples']}")
-        print(f"    - Total features: {summary['total_features']}")
-        print(f"    - Missing data: {summary['missing_data_percentage']:.2f}%")
-        if summary['quality_issues']:
-            print("    - Issues:")
-            for issue in summary['quality_issues']:
-                print(f"      • {issue}")
-    else:
-        print(f"  ✗ Error: {quality_summary['message']}")
-    
-    # Test 11: Error handling tests
-    print("\n11. ERROR HANDLING TEST")
-    print("-" * 40)
-    
-    # Test with non-existent column
-    print("Testing with non-existent column:")
-    result = ml_interface.get_statistic(stat='mean', column='NONEXISTENT_SENSOR')
-    if result['status'] == 'error':
-        print(f"  ✓ Properly handled error: {result['message']}")
-    else:
-        print(f"  ✗ Should have failed but got: {result}")
-    
-    # Test with invalid statistic
-    print("\nTesting with invalid statistic:")
-    result = ml_interface.get_statistic(stat='invalid_stat', column='HTS221_TEMP_TEMP_mean')
-    if result['status'] == 'error':
-        print(f"  ✓ Properly handled error: {result['message']}")
-    else:
-        print(f"  ✗ Should have failed but got: {result}")
-    
-    print("\n" + "=" * 80)
-    print("TESTING COMPLETED")
-    print("=" * 80)
-    
-    # Summary of key findings
-    print(f"\nKEY FINDINGS:")
-    print(f"- Dataset shape: {ml_interface.mock_data.shape if ml_interface.mock_data is not None else 'N/A'}")
-    print(f"- Available sensors: {len(ml_interface.available_sensors)}")
-    print(f"- Available features: {len(ml_interface.get_available_features())}")
-    print(f"- Classes in dataset: {list(ml_interface.mock_data['label'].unique()) if ml_interface.mock_data is not None else 'N/A'}")
-
-
-
-    # Test feature - using temperature as it's commonly available
-    test_feature = 'HTS221_TEMP_TEMP_mean'
-    
-    print(f"\n1. TESTING FEATURE: {test_feature}")
-    print("-" * 50)
-    
-    # Run the function
-    result = ml_interface.get_feature_analysis(test_feature)
-    
-    # Display results
-    if result['status'] == 'success':
-        print("✓ Function executed successfully")
-        print(f"Feature: {result['feature']}")
-        print(f"Mapped column: {result['mapped_column']}")
-        print(f"Total samples: {result['total_samples']}")
-        
-        print("\nClass Analysis Results:")
-        for class_name, stats in result['analysis'].items():
-            print(f"\n{class_name} Class:")
-            if stats['count'] > 0:
-                print(f"  - Count: {stats['count']}")
-                print(f"  - Mean: {stats['mean']:.6f}")
-                print(f"  - Std: {stats['std']:.6f}")
-                print(f"  - Min: {stats['min']:.6f}")
-                print(f"  - Max: {stats['max']:.6f}")
-                print(f"  - Median: {stats['median']:.6f}")
-                print(f"  - Variance: {stats['variance']:.6f}")
-            else:
-                print(f"  - No data for this class")
-        
-        if result.get('discriminative_score'):
-            print(f"\nDiscriminative Score: {result['discriminative_score']:.6f}")
-            print(f"Relative Difference: {result['relative_difference']:.6f}")
-        
-    else:
-        print("✗ Function failed:")
-        print(f"Error: {result['message']}")
-    
-
-    test_dataset_overview()
->>>>>>> 87818b6b
